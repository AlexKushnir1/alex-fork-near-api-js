import { Signer } from '@near-js/signers';
<<<<<<< HEAD
import sha256 from 'js-sha256';
=======
import BN from 'bn.js';
import { sha256 } from '@noble/hashes/sha256';
>>>>>>> db20bf5b

import { Action, SignedDelegate } from './actions';
import { createTransaction } from './create_transaction';
import type { DelegateAction } from './delegate';
import { encodeDelegateAction, encodeTransaction, SignedTransaction, Transaction } from './schema';
import { Signature } from './signature';

interface MessageSigner {
    sign(message: Uint8Array): Promise<Uint8Array>;
}

interface SignDelegateOptions {
    delegateAction: DelegateAction;
    signer: MessageSigner;
}

export interface SignedDelegateWithHash {
    hash: Uint8Array;
    signedDelegateAction: SignedDelegate;
}

/**
 * Signs a given transaction from an account with given keys, applied to the given network
 * @param transaction The Transaction object to sign
 * @param signer The {Signer} object that assists with signing keys
 * @param accountId The human-readable NEAR account name
 * @param networkId The targeted network. (ex. default, betanet, etc…)
 */
async function signTransactionObject(transaction: Transaction, signer: Signer, accountId?: string, networkId?: string): Promise<[Uint8Array, SignedTransaction]> {
    const message = encodeTransaction(transaction);
    const hash = new Uint8Array(sha256(message));
    const signature = await signer.signMessage(message, accountId, networkId);
    const signedTx = new SignedTransaction({
        transaction,
        signature: new Signature({ keyType: transaction.publicKey.keyType, data: signature.signature })
    });
    return [hash, signedTx];
}

export async function signTransaction(transaction: Transaction, signer: Signer, accountId?: string, networkId?: string): Promise<[Uint8Array, SignedTransaction]>;
export async function signTransaction(receiverId: string, nonce: bigint, actions: Action[], blockHash: Uint8Array, signer: Signer, accountId?: string, networkId?: string): Promise<[Uint8Array, SignedTransaction]>;
export async function signTransaction(...args): Promise<[Uint8Array, SignedTransaction]> {
    if (args[0].constructor === Transaction) {
        const [ transaction, signer, accountId, networkId ] = args;
        return signTransactionObject(transaction, signer, accountId, networkId);
    } else {
        const [ receiverId, nonce, actions, blockHash, signer, accountId, networkId ] = args;
        const publicKey = await signer.getPublicKey(accountId, networkId);
        const transaction = createTransaction(accountId, publicKey, receiverId, nonce, actions, blockHash);
        return signTransactionObject(transaction, signer, accountId, networkId);
    }
}

/**
 * Sign a delegate action
 * @params.delegateAction Delegate action to be signed by the meta transaction sender
 * @params.signer Signer instance for the meta transaction sender
 */
export async function signDelegateAction({ delegateAction, signer }: SignDelegateOptions): Promise<SignedDelegateWithHash> {
    const message = encodeDelegateAction(delegateAction);
    const signature = await signer.sign(message);

    const signedDelegateAction = new SignedDelegate({
        delegateAction,
        signature: new Signature({
            keyType: delegateAction.publicKey.keyType,
            data: signature,
        }),
    });

    return {
        hash: new Uint8Array(sha256(message)),
        signedDelegateAction,
    };
}<|MERGE_RESOLUTION|>--- conflicted
+++ resolved
@@ -1,10 +1,5 @@
 import { Signer } from '@near-js/signers';
-<<<<<<< HEAD
-import sha256 from 'js-sha256';
-=======
-import BN from 'bn.js';
 import { sha256 } from '@noble/hashes/sha256';
->>>>>>> db20bf5b
 
 import { Action, SignedDelegate } from './actions';
 import { createTransaction } from './create_transaction';

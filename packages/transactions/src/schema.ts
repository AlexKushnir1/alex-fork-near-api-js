import { PublicKey } from '@near-js/crypto';
import { Assignable } from '@near-js/types';
import { deserialize, serialize, Schema } from 'borsh';

import {
    Action,
    SignedDelegate,
} from './actions';
import { DelegateAction } from './delegate';
import { DelegateActionPrefix } from './prefix';
import { Signature } from './signature';

/**
 * Borsh-encode a delegate action for inclusion as an action within a meta transaction
 * NB per NEP-461 this requires a Borsh-serialized prefix specific to delegate actions, ensuring
 *  signed delegate actions may never be identical to signed transactions with the same fields
 * @param delegateAction Delegate action to be signed by the meta transaction sender
 */
export function encodeDelegateAction(delegateAction: DelegateAction) {
    return new Uint8Array([
        ...serialize(SCHEMA.DelegateActionPrefix, new DelegateActionPrefix()),
        ...serialize(SCHEMA.DelegateAction, delegateAction),
    ]);
}

/**
 * Borsh-encode a signed delegate for validation and execution by a relayer
 * @param signedDelegate Signed delegate to be executed in a meta transaction
 */
export function encodeSignedDelegate(signedDelegate: SignedDelegate) {
    return serialize(SCHEMA.SignedDelegate, signedDelegate);
}

/**
* Borsh-encode a transaction or signed transaction into a serialized form.
* @param transaction The transaction or signed transaction object to be encoded.
* @returns A serialized representation of the input transaction.
*/
export function encodeTransaction(transaction: Transaction | SignedTransaction) {
    const schema: Schema = transaction instanceof SignedTransaction ? SCHEMA.SignedTransaction : SCHEMA.Transaction;
    return serialize(schema, transaction);
}

/**
 * Borsh-decode a Transaction instance from a buffer
 * @param bytes Uint8Array data to be decoded
 */
export function decodeTransaction(bytes: Uint8Array) {
    return new Transaction(deserialize(SCHEMA.Transaction, bytes));
}

/**
 * Borsh-decode a SignedTransaction instance from a buffer
 * @param bytes Uint8Array data to be decoded
 */
export function decodeSignedTransaction(bytes: Uint8Array) {
    return new SignedTransaction(deserialize(SCHEMA.SignedTransaction, bytes));
}

export class Transaction extends Assignable {
    signerId: string;
    publicKey: PublicKey;
    nonce: bigint;
    receiverId: string;
    actions: Action[];
    blockHash: Uint8Array;

    encode(): Uint8Array {
        return encodeTransaction(this);
    }

    static decode(bytes: Uint8Array): Transaction {
        return decodeTransaction(bytes);
    }
}

export class SignedTransaction extends Assignable {
    transaction: Transaction;
    signature: Signature;

    encode(): Uint8Array{
        return encodeTransaction(this);
    }

    static decode(bytes: Uint8Array): SignedTransaction {
        return decodeSignedTransaction(bytes);
    }
}

export const SCHEMA = new class BorshSchema {
    Signature: Schema = {
        struct: {
            keyType: 'u8',
            data: { array: { type: 'u8' } },
        }
    };
    PublicKey: Schema = {
        struct: {
            keyType: 'u8',
<<<<<<< HEAD
            data: { array: { type: 'u8', len: 32 } },
            secpData: { array: { type: 'u8', len: 64 } },
=======
            data: { array: { type: 'u8' } },
>>>>>>> 15d00f3d
        }
    };
    FunctionCallPermission: Schema = {
        struct: {
            allowance: { option: 'u128' },
            receiverId: 'string',
            methodNames: { array: { type: 'string' } },
        }
    };
    FullAccessPermission: Schema = {
        struct: {}
    };
    AccessKeyPermission: Schema = {
        enum: [
            { struct: { functionCall: this.FunctionCallPermission } },
            { struct: { fullAccess: this.FullAccessPermission } },
        ]
    };
    AccessKey: Schema = {
        struct: {
            nonce: 'u64',
            permission: this.AccessKeyPermission,
        }
    };
    CreateAccount: Schema = {
        struct: {}
    };
    DeployContract: Schema = {
        struct: {
            code: { array: { type: 'u8' } },
        }
    };
    FunctionCall: Schema = {
        struct: {
            methodName: 'string',
            args: { array: { type: 'u8' } },
            gas: 'u64',
            deposit: 'u128',
        }
    };
    Transfer: Schema = {
        struct: {
            deposit: 'u128',
        }
    };
    Stake: Schema = {
        struct: {
            stake: 'u128',
            publicKey: this.PublicKey,
        }
    };
    AddKey: Schema = {
        struct: {
            publicKey: this.PublicKey,
            accessKey: this.AccessKey,
        }
    };
    DeleteKey: Schema = {
        struct: {
            publicKey: this.PublicKey,
        }
    };
    DeleteAccount: Schema = {
        struct: {
            beneficiaryId: 'string',
        }
    };
    DelegateActionPrefix: Schema = {
        struct: {
            prefix: 'u32',
        }
    };
    ClassicActions: Schema = {
        enum: [
            { struct: { createAccount: this.CreateAccount } },
            { struct: { deployContract: this.DeployContract } },
            { struct: { functionCall: this.FunctionCall } },
            { struct: { transfer: this.Transfer } },
            { struct: { stake: this.Stake } },
            { struct: { addKey: this.AddKey } },
            { struct: { deleteKey: this.DeleteKey } },
            { struct: { deleteAccount: this.DeleteAccount } },
        ]
    };
    DelegateAction: Schema = {
        struct: {
            senderId: 'string',
            receiverId: 'string',
            actions: { array: { type: this.ClassicActions } },
            nonce: 'u64',
            maxBlockHeight: 'u64',
            publicKey: this.PublicKey,
        }
    };
    SignedDelegate: Schema = {
        struct: {
            delegateAction: this.DelegateAction,
            signature: this.Signature,
        }
    };
    Action: Schema = {
        enum: [
            { struct: { createAccount: this.CreateAccount } },
            { struct: { deployContract: this.DeployContract } },
            { struct: { functionCall: this.FunctionCall } },
            { struct: { transfer: this.Transfer } },
            { struct: { stake: this.Stake } },
            { struct: { addKey: this.AddKey } },
            { struct: { deleteKey: this.DeleteKey } },
            { struct: { deleteAccount: this.DeleteAccount } },
            { struct: { signedDelegate: this.SignedDelegate } },
        ]
    };
    Transaction: Schema = {
        struct: {
            signerId: 'string',
            publicKey: this.PublicKey,
            nonce: 'u64',
            receiverId: 'string',
            blockHash: { array: { type: 'u8', len: 32 } },
            actions: { array: { type: this.Action } },
        }
    };
    SignedTransaction: Schema = {
        struct: {
            transaction: this.Transaction,
            signature: this.Signature,
        }
    };
};<|MERGE_RESOLUTION|>--- conflicted
+++ resolved
@@ -97,12 +97,7 @@
     PublicKey: Schema = {
         struct: {
             keyType: 'u8',
-<<<<<<< HEAD
-            data: { array: { type: 'u8', len: 32 } },
-            secpData: { array: { type: 'u8', len: 64 } },
-=======
             data: { array: { type: 'u8' } },
->>>>>>> 15d00f3d
         }
     };
     FunctionCallPermission: Schema = {

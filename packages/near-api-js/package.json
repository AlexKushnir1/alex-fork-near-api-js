--- conflicted
+++ resolved
@@ -33,26 +33,6 @@
         "@noble/curves": "1.2.0"
     },
     "devDependencies": {
-<<<<<<< HEAD
-        "@types/bn.js": "^5.1.0",
-        "@types/http-errors": "^1.6.1",
-        "@types/node": "^18.11.18",
-        "browserify": "^16.2.3",
-        "bs58": "^4.0.0",
-        "bundlewatch": "^0.3.1",
-        "concurrently": "^7.3.0",
-        "danger": "^11.1.1",
-        "danger-plugin-yarn": "^1.3.2",
-        "in-publish": "^2.0.0",
-        "jest": "^26.0.1",
-        "localstorage-memory": "^1.0.3",
-        "near-hello": "^0.5.1",
-        "rimraf": "^3.0.0",
-        "semver": "^7.1.1",
-        "ts-jest": "^26.5.6",
-        "uglifyify": "^5.0.1",
-        "near-workspaces": "3.4.0"
-=======
         "@types/bn.js": "5.1.0",
         "@types/http-errors": "1.6.1",
         "@types/node": "18.11.18",
@@ -69,8 +49,8 @@
         "rimraf": "3.0.2",
         "semver": "7.1.1",
         "ts-jest": "26.5.6",
-        "uglifyify": "5.0.1"
->>>>>>> ae9600b7
+        "uglifyify": "5.0.1",
+        "near-workspaces": "3.4.0"
     },
     "keywords": [],
     "license": "(MIT AND Apache-2.0)",

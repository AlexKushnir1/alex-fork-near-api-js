const { baseEncode } = require('@near-js/utils');
const { sha256 } = require('@noble/hashes/sha256');
const { KeyPair, KeyPairEd25519, PublicKey, KeyPairSecp256k1 } = require('../lib');

const { TextEncoder } = require('util');
global.TextEncoder = TextEncoder;

describe('Using Ed25519 Curve', () => {
    test('test sign and verify', async () => {
        const keyPair = new KeyPairEd25519('26x56YPzPDro5t2smQfGcYAPy3j7R2jB2NUb7xKbAGK23B6x4WNQPh3twb6oDksFov5X8ts5CtntUNbpQpAKFdbR');
        expect(keyPair.publicKey.toString()).toEqual('ed25519:AYWv9RAN1hpSQA4p1DLhCNnpnNXwxhfH9qeHN8B4nJ59');
        const message = new Uint8Array(sha256('message'));
        const signature = keyPair.sign(message);
        expect(baseEncode(signature.signature)).toEqual('26gFr4xth7W9K7HPWAxq3BLsua8oTy378mC1MYFiEXHBBpeBjP8WmJEJo8XTBowetvqbRshcQEtBUdwQcAqDyP8T');
    });
<<<<<<< HEAD

    test('test sign and verify with random', async () => {
        const keyPair = KeyPairEd25519.fromRandom();
        const message = new Uint8Array(sha256('message'));
        const signature = keyPair.sign(message);
        expect(keyPair.verify(message, signature.signature)).toBeTruthy();
    });

    test('test sign and verify with public key', async () => {
        const keyPair = new KeyPairEd25519('5JueXZhEEVqGVT5powZ5twyPP8wrap2K7RdAYGGdjBwiBdd7Hh6aQxMP1u3Ma9Yanq1nEv32EW7u8kUJsZ6f315C');
        const message = new Uint8Array(sha256('message'));
        const signature = keyPair.sign(message);
        const publicKey = PublicKey.from('ed25519:EWrekY1deMND7N3Q7Dixxj12wD7AVjFRt2H9q21QHUSW');
        expect(publicKey.verify(message, signature.signature)).toBeTruthy();
    });

    test('test from secret', async () => {
        const keyPair = new KeyPairEd25519('5JueXZhEEVqGVT5powZ5twyPP8wrap2K7RdAYGGdjBwiBdd7Hh6aQxMP1u3Ma9Yanq1nEv32EW7u8kUJsZ6f315C');
        expect(keyPair.publicKey.toString()).toEqual('ed25519:EWrekY1deMND7N3Q7Dixxj12wD7AVjFRt2H9q21QHUSW');
    });

    test('convert to string', async () => {
        const keyPair = KeyPairEd25519.fromRandom();
        const newKeyPair = KeyPair.fromString(keyPair.toString());
        expect(newKeyPair.secretKey).toEqual(keyPair.secretKey);

        const keyString = 'ed25519:2wyRcSwSuHtRVmkMCGjPwnzZmQLeXLzLLyED1NDMt4BjnKgQL6tF85yBx6Jr26D2dUNeC716RBoTxntVHsegogYw';
        const keyPair2 = KeyPair.fromString(keyString);
        expect(keyPair2.toString()).toEqual(keyString);
    });
});

describe('Using Secp256k1 Curve', () => {
    test('Should sign and verify with Secp256k1', async () => {
        const keyPair = new KeyPairSecp256k1('Cqmi5vHc59U1MHhq7JCxTSJentvVBYMcKGUA7s7kwnKn');
        expect(keyPair.publicKey.toString()).toEqual('secp256k1:45KcWwYt6MYRnnWFSxyQVkuu9suAzxoSkUMEnFNBi9kDayTo5YPUaqMWUrf7YHUDNMMj3w75vKuvfAMgfiFXBy28');
        const message = new Uint8Array(sha256('message'));
        const signature = keyPair.sign(message);
        expect(baseEncode(signature.signature)).toEqual('3xamkuNXQr4HHLXygRdp42Q19BRs6X5vENHbVtj7duaphZpdaRR2dZD7NvxWHw2twFiUxCvYXue6ZDsWg77DWBxNb');
    });

    test('Should sign and verify random message using Secp256k1 curve', async () => {
        const keyPair = KeyPairSecp256k1.fromRandom();
        const message = new Uint8Array(sha256('message'));
        const signature = keyPair.sign(message);
        expect(keyPair.verify(message, signature.signature)).toBeTruthy();
    });

    test('Should sign and verify public key created using Secp256k1', async () => {
        const keyPair = new KeyPairSecp256k1('Cqmi5vHc59U1MHhq7JCxTSJentvVBYMcKGUA7s7kwnKn');
        const message = new Uint8Array(sha256('message'));
        const signature = keyPair.sign(message);
        const publicKey = PublicKey.from('secp256k1:45KcWwYt6MYRnnWFSxyQVkuu9suAzxoSkUMEnFNBi9kDayTo5YPUaqMWUrf7YHUDNMMj3w75vKuvfAMgfiFXBy28');
        expect(publicKey.verify(message, signature.signature)).toBeTruthy();
    });

    test('Should create proper publicKey from secret using Secp256k1', async () => {
        const keyPair = new KeyPairSecp256k1('Cqmi5vHc59U1MHhq7JCxTSJentvVBYMcKGUA7s7kwnKn');
        expect(keyPair.publicKey.toString()).toEqual('secp256k1:45KcWwYt6MYRnnWFSxyQVkuu9suAzxoSkUMEnFNBi9kDayTo5YPUaqMWUrf7YHUDNMMj3w75vKuvfAMgfiFXBy28');
    });

    test('Should return proper key converted to string using Secp256k1', async () => {
        const keyPair = KeyPairSecp256k1.fromRandom();
        const newKeyPair = KeyPair.fromString(keyPair.toString());
        expect(newKeyPair.secretKey).toEqual(keyPair.secretKey);

        const keyString = 'secp256k1:7s1Jno8tbqFHBMqLh3epaFBbk194zAuMqo8yPbxvTbXn';
        const keyPair2 = KeyPair.fromString(keyString);
        expect(keyPair2.toString()).toEqual(keyString);
    });
});

test('test sign and verify', async () => {
    const keyPair = new KeyPairEd25519('26x56YPzPDro5t2smQfGcYAPy3j7R2jB2NUb7xKbAGK23B6x4WNQPh3twb6oDksFov5X8ts5CtntUNbpQpAKFdbR');
    expect(keyPair.publicKey.toString()).toEqual('ed25519:AYWv9RAN1hpSQA4p1DLhCNnpnNXwxhfH9qeHN8B4nJ59');
    const message = new Uint8Array(sha256('message'));
    const signature = keyPair.sign(message);
    expect(baseEncode(signature.signature)).toEqual('26gFr4xth7W9K7HPWAxq3BLsua8oTy378mC1MYFiEXHBBpeBjP8WmJEJo8XTBowetvqbRshcQEtBUdwQcAqDyP8T');
});
=======
>>>>>>> 15d00f3d

    test('test sign and verify with random', async () => {
        const keyPair = KeyPairEd25519.fromRandom();
        const message = new Uint8Array(sha256('message'));
        const signature = keyPair.sign(message);
        expect(keyPair.verify(message, signature.signature)).toBeTruthy();
    });

    test('test sign and verify with public key', async () => {
        const keyPair = new KeyPairEd25519('5JueXZhEEVqGVT5powZ5twyPP8wrap2K7RdAYGGdjBwiBdd7Hh6aQxMP1u3Ma9Yanq1nEv32EW7u8kUJsZ6f315C');
        const message = new Uint8Array(sha256('message'));
        const signature = keyPair.sign(message);
        const publicKey = PublicKey.from('ed25519:EWrekY1deMND7N3Q7Dixxj12wD7AVjFRt2H9q21QHUSW');
        expect(publicKey.verify(message, signature.signature)).toBeTruthy();
    });

    test('test from secret', async () => {
        const keyPair = new KeyPairEd25519('5JueXZhEEVqGVT5powZ5twyPP8wrap2K7RdAYGGdjBwiBdd7Hh6aQxMP1u3Ma9Yanq1nEv32EW7u8kUJsZ6f315C');
        expect(keyPair.publicKey.toString()).toEqual('ed25519:EWrekY1deMND7N3Q7Dixxj12wD7AVjFRt2H9q21QHUSW');
    });

    test('convert to string', async () => {
        const keyPair = KeyPairEd25519.fromRandom();
        const newKeyPair = KeyPair.fromString(keyPair.toString());
        expect(newKeyPair.secretKey).toEqual(keyPair.secretKey);

        const keyString = 'ed25519:2wyRcSwSuHtRVmkMCGjPwnzZmQLeXLzLLyED1NDMt4BjnKgQL6tF85yBx6Jr26D2dUNeC716RBoTxntVHsegogYw';
        const keyPair2 = KeyPair.fromString(keyString);
        expect(keyPair2.toString()).toEqual(keyString);
    });
});

describe('Using Secp256k1 Curve', () => {
    test('Should sign and verify with Secp256k1', async () => {
        const keyPair = new KeyPairSecp256k1('Cqmi5vHc59U1MHhq7JCxTSJentvVBYMcKGUA7s7kwnKn');
        expect(keyPair.publicKey.toString()).toEqual('secp256k1:45KcWwYt6MYRnnWFSxyQVkuu9suAzxoSkUMEnFNBi9kDayTo5YPUaqMWUrf7YHUDNMMj3w75vKuvfAMgfiFXBy28');
        const message = new Uint8Array(sha256('message'));
        const signature = keyPair.sign(message);
        expect(baseEncode(signature.signature)).toEqual('3xamkuNXQr4HHLXygRdp42Q19BRs6X5vENHbVtj7duaphZpdaRR2dZD7NvxWHw2twFiUxCvYXue6ZDsWg77DWBxNb');
    });

    test('Should sign and verify random message using Secp256k1 curve', async () => {
        const keyPair = KeyPairSecp256k1.fromRandom();
        const message = new Uint8Array(sha256('message'));
        const signature = keyPair.sign(message);
        expect(keyPair.verify(message, signature.signature)).toBeTruthy();
    });

    test('Should sign and verify public key created using Secp256k1', async () => {
        const keyPair = new KeyPairSecp256k1('Cqmi5vHc59U1MHhq7JCxTSJentvVBYMcKGUA7s7kwnKn');
        const message = new Uint8Array(sha256('message'));
        const signature = keyPair.sign(message);
        const publicKey = PublicKey.from('secp256k1:45KcWwYt6MYRnnWFSxyQVkuu9suAzxoSkUMEnFNBi9kDayTo5YPUaqMWUrf7YHUDNMMj3w75vKuvfAMgfiFXBy28');
        expect(publicKey.verify(message, signature.signature)).toBeTruthy();
    });

    test('Should create proper publicKey from secret using Secp256k1', async () => {
        const keyPair = new KeyPairSecp256k1('Cqmi5vHc59U1MHhq7JCxTSJentvVBYMcKGUA7s7kwnKn');
        expect(keyPair.publicKey.toString()).toEqual('secp256k1:45KcWwYt6MYRnnWFSxyQVkuu9suAzxoSkUMEnFNBi9kDayTo5YPUaqMWUrf7YHUDNMMj3w75vKuvfAMgfiFXBy28');
    });

    test('Should return proper key converted to string using Secp256k1', async () => {
        const keyPair = KeyPairSecp256k1.fromRandom();
        const newKeyPair = KeyPair.fromString(keyPair.toString());
        expect(newKeyPair.secretKey).toEqual(keyPair.secretKey);

        const keyString = 'secp256k1:7s1Jno8tbqFHBMqLh3epaFBbk194zAuMqo8yPbxvTbXn';
        const keyPair2 = KeyPair.fromString(keyString);
        expect(keyPair2.toString()).toEqual(keyString);
    });
});

test('test from secret', async () => {
    const keyPair = new KeyPairEd25519('5JueXZhEEVqGVT5powZ5twyPP8wrap2K7RdAYGGdjBwiBdd7Hh6aQxMP1u3Ma9Yanq1nEv32EW7u8kUJsZ6f315C');
    expect(keyPair.publicKey.toString()).toEqual('ed25519:EWrekY1deMND7N3Q7Dixxj12wD7AVjFRt2H9q21QHUSW');
});

test('convert to string', async () => {
    const keyPair = KeyPairEd25519.fromRandom();
    const newKeyPair = KeyPair.fromString(keyPair.toString());
    expect(newKeyPair.secretKey).toEqual(keyPair.secretKey);

    const keyString = 'ed25519:2wyRcSwSuHtRVmkMCGjPwnzZmQLeXLzLLyED1NDMt4BjnKgQL6tF85yBx6Jr26D2dUNeC716RBoTxntVHsegogYw';
    const keyPair2 = KeyPair.fromString(keyString);
    expect(keyPair2.toString()).toEqual(keyString);
});

test('public key from too short string', async () => {
    const tooShortPublicKey = 'tooShortPublicKey';
    expect(() =>
        PublicKey.fromString(baseEncode(tooShortPublicKey))).toThrow(
        `Invalid public key size (${tooShortPublicKey.length}), must be 32`);
});

test('public key from string', async () => {
    const validPublicKey = '0123456789ABCDEF0123456789ABCDEF';
    expect(() =>
        PublicKey.fromString(baseEncode(validPublicKey))).not.toThrow();
});<|MERGE_RESOLUTION|>--- conflicted
+++ resolved
@@ -13,88 +13,6 @@
         const signature = keyPair.sign(message);
         expect(baseEncode(signature.signature)).toEqual('26gFr4xth7W9K7HPWAxq3BLsua8oTy378mC1MYFiEXHBBpeBjP8WmJEJo8XTBowetvqbRshcQEtBUdwQcAqDyP8T');
     });
-<<<<<<< HEAD
-
-    test('test sign and verify with random', async () => {
-        const keyPair = KeyPairEd25519.fromRandom();
-        const message = new Uint8Array(sha256('message'));
-        const signature = keyPair.sign(message);
-        expect(keyPair.verify(message, signature.signature)).toBeTruthy();
-    });
-
-    test('test sign and verify with public key', async () => {
-        const keyPair = new KeyPairEd25519('5JueXZhEEVqGVT5powZ5twyPP8wrap2K7RdAYGGdjBwiBdd7Hh6aQxMP1u3Ma9Yanq1nEv32EW7u8kUJsZ6f315C');
-        const message = new Uint8Array(sha256('message'));
-        const signature = keyPair.sign(message);
-        const publicKey = PublicKey.from('ed25519:EWrekY1deMND7N3Q7Dixxj12wD7AVjFRt2H9q21QHUSW');
-        expect(publicKey.verify(message, signature.signature)).toBeTruthy();
-    });
-
-    test('test from secret', async () => {
-        const keyPair = new KeyPairEd25519('5JueXZhEEVqGVT5powZ5twyPP8wrap2K7RdAYGGdjBwiBdd7Hh6aQxMP1u3Ma9Yanq1nEv32EW7u8kUJsZ6f315C');
-        expect(keyPair.publicKey.toString()).toEqual('ed25519:EWrekY1deMND7N3Q7Dixxj12wD7AVjFRt2H9q21QHUSW');
-    });
-
-    test('convert to string', async () => {
-        const keyPair = KeyPairEd25519.fromRandom();
-        const newKeyPair = KeyPair.fromString(keyPair.toString());
-        expect(newKeyPair.secretKey).toEqual(keyPair.secretKey);
-
-        const keyString = 'ed25519:2wyRcSwSuHtRVmkMCGjPwnzZmQLeXLzLLyED1NDMt4BjnKgQL6tF85yBx6Jr26D2dUNeC716RBoTxntVHsegogYw';
-        const keyPair2 = KeyPair.fromString(keyString);
-        expect(keyPair2.toString()).toEqual(keyString);
-    });
-});
-
-describe('Using Secp256k1 Curve', () => {
-    test('Should sign and verify with Secp256k1', async () => {
-        const keyPair = new KeyPairSecp256k1('Cqmi5vHc59U1MHhq7JCxTSJentvVBYMcKGUA7s7kwnKn');
-        expect(keyPair.publicKey.toString()).toEqual('secp256k1:45KcWwYt6MYRnnWFSxyQVkuu9suAzxoSkUMEnFNBi9kDayTo5YPUaqMWUrf7YHUDNMMj3w75vKuvfAMgfiFXBy28');
-        const message = new Uint8Array(sha256('message'));
-        const signature = keyPair.sign(message);
-        expect(baseEncode(signature.signature)).toEqual('3xamkuNXQr4HHLXygRdp42Q19BRs6X5vENHbVtj7duaphZpdaRR2dZD7NvxWHw2twFiUxCvYXue6ZDsWg77DWBxNb');
-    });
-
-    test('Should sign and verify random message using Secp256k1 curve', async () => {
-        const keyPair = KeyPairSecp256k1.fromRandom();
-        const message = new Uint8Array(sha256('message'));
-        const signature = keyPair.sign(message);
-        expect(keyPair.verify(message, signature.signature)).toBeTruthy();
-    });
-
-    test('Should sign and verify public key created using Secp256k1', async () => {
-        const keyPair = new KeyPairSecp256k1('Cqmi5vHc59U1MHhq7JCxTSJentvVBYMcKGUA7s7kwnKn');
-        const message = new Uint8Array(sha256('message'));
-        const signature = keyPair.sign(message);
-        const publicKey = PublicKey.from('secp256k1:45KcWwYt6MYRnnWFSxyQVkuu9suAzxoSkUMEnFNBi9kDayTo5YPUaqMWUrf7YHUDNMMj3w75vKuvfAMgfiFXBy28');
-        expect(publicKey.verify(message, signature.signature)).toBeTruthy();
-    });
-
-    test('Should create proper publicKey from secret using Secp256k1', async () => {
-        const keyPair = new KeyPairSecp256k1('Cqmi5vHc59U1MHhq7JCxTSJentvVBYMcKGUA7s7kwnKn');
-        expect(keyPair.publicKey.toString()).toEqual('secp256k1:45KcWwYt6MYRnnWFSxyQVkuu9suAzxoSkUMEnFNBi9kDayTo5YPUaqMWUrf7YHUDNMMj3w75vKuvfAMgfiFXBy28');
-    });
-
-    test('Should return proper key converted to string using Secp256k1', async () => {
-        const keyPair = KeyPairSecp256k1.fromRandom();
-        const newKeyPair = KeyPair.fromString(keyPair.toString());
-        expect(newKeyPair.secretKey).toEqual(keyPair.secretKey);
-
-        const keyString = 'secp256k1:7s1Jno8tbqFHBMqLh3epaFBbk194zAuMqo8yPbxvTbXn';
-        const keyPair2 = KeyPair.fromString(keyString);
-        expect(keyPair2.toString()).toEqual(keyString);
-    });
-});
-
-test('test sign and verify', async () => {
-    const keyPair = new KeyPairEd25519('26x56YPzPDro5t2smQfGcYAPy3j7R2jB2NUb7xKbAGK23B6x4WNQPh3twb6oDksFov5X8ts5CtntUNbpQpAKFdbR');
-    expect(keyPair.publicKey.toString()).toEqual('ed25519:AYWv9RAN1hpSQA4p1DLhCNnpnNXwxhfH9qeHN8B4nJ59');
-    const message = new Uint8Array(sha256('message'));
-    const signature = keyPair.sign(message);
-    expect(baseEncode(signature.signature)).toEqual('26gFr4xth7W9K7HPWAxq3BLsua8oTy378mC1MYFiEXHBBpeBjP8WmJEJo8XTBowetvqbRshcQEtBUdwQcAqDyP8T');
-});
-=======
->>>>>>> 15d00f3d
 
     test('test sign and verify with random', async () => {
         const keyPair = KeyPairEd25519.fromRandom();

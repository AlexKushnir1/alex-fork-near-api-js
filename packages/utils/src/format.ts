import bs58 from 'bs58';

/**
 * Exponent for calculating how many indivisible units are there in one NEAR. See {@link NEAR_NOMINATION}.
 */
export const NEAR_NOMINATION_EXP = 24;

/**
 * Number of indivisible units in one NEAR. Derived from {@link NEAR_NOMINATION_EXP}.
 */
export const NEAR_NOMINATION = BigInt(10) ** BigInt(NEAR_NOMINATION_EXP);

// Pre-calculate offsets used for rounding to different number of digits
<<<<<<< HEAD
const ROUNDING_OFFSETS: bigint[] = [];
const BN10 = BigInt(10);
for (let i = 0, offset = BigInt(5); i < NEAR_NOMINATION_EXP; i++, offset = offset * BN10) {
=======
const ROUNDING_OFFSETS: BN[] = [];
const BN10 = new BN(10);
for (let i = 0, offset = new BN(5); i < NEAR_NOMINATION_EXP; i++, offset = offset.mul(BN10)) {
>>>>>>> 311d665c
    ROUNDING_OFFSETS[i] = offset;
}

/**
 * Convert account balance value from internal indivisible units to NEAR. 1 NEAR is defined by {@link NEAR_NOMINATION}.
 * Effectively this divides given amount by {@link NEAR_NOMINATION}.
 *
 * @param balance decimal string representing balance in smallest non-divisible NEAR units (as specified by {@link NEAR_NOMINATION})
 * @param fracDigits number of fractional digits to preserve in formatted string. Balance is rounded to match given number of digits.
 * @returns Value in Ⓝ
 */
export function formatNearAmount(balance: string, fracDigits: number = NEAR_NOMINATION_EXP): string {
    let balanceBN = BigInt(balance);
    if (fracDigits !== NEAR_NOMINATION_EXP) {
        // Adjust balance for rounding at given number of digits
        const roundingExp = NEAR_NOMINATION_EXP - fracDigits - 1;
        if (roundingExp > 0) {
            balanceBN += ROUNDING_OFFSETS[roundingExp];
        }
    }

    balance = balanceBN.toString();
    const wholeStr = balance.substring(0, balance.length - NEAR_NOMINATION_EXP) || '0';
    const fractionStr = balance.substring(balance.length - NEAR_NOMINATION_EXP)
        .padStart(NEAR_NOMINATION_EXP, '0').substring(0, fracDigits);

    return trimTrailingZeroes(`${formatWithCommas(wholeStr)}.${fractionStr}`);
}

/**
 * Convert human readable NEAR amount to internal indivisible units.
 * Effectively this multiplies given amount by {@link NEAR_NOMINATION}.
 *
 * @param amt decimal string (potentially fractional) denominated in NEAR.
 * @returns The parsed yoctoⓃ amount or null if no amount was passed in
 */
export function parseNearAmount(amt?: string): string | null {
    if (!amt) { return null; }
    amt = cleanupAmount(amt);
    const split = amt.split('.');
    const wholePart = split[0];
    const fracPart = split[1] || '';
    if (split.length > 2 || fracPart.length > NEAR_NOMINATION_EXP) {
        throw new Error(`Cannot parse '${amt}' as NEAR amount`);
    }
    return trimLeadingZeroes(wholePart + fracPart.padEnd(NEAR_NOMINATION_EXP, '0'));
}

/**
 * Removes commas from the input
 * @param amount A value or amount that may contain commas
 * @returns string The cleaned value
 */
function cleanupAmount(amount: string): string {
    return amount.replace(/,/g, '').trim();
}

/**
 * Removes .000… from an input
 * @param value A value that may contain trailing zeroes in the decimals place
 * @returns string The value without the trailing zeros
 */
function trimTrailingZeroes(value: string): string {
    return value.replace(/\.?0*$/, '');
}

/**
 * Removes leading zeroes from an input
 * @param value A value that may contain leading zeroes
 * @returns string The value without the leading zeroes
 */
function trimLeadingZeroes(value: string): string {
    value = value.replace(/^0+/, '');
    if (value === '') {
        return '0';
    }
    return value;
}

/**
 * Returns a human-readable value with commas
 * @param value A value that may not contain commas
 * @returns string A value with commas
 */
function formatWithCommas(value: string): string {
    const pattern = /(-?\d+)(\d{3})/;
    while (pattern.test(value)) {
        value = value.replace(pattern, '$1,$2');
    }
    return value;
}

/**
 * Encodes a Uint8Array or string into base58
 * @param value Uint8Array or string representing a borsh encoded object
 * @returns string base58 encoding of the value
 */
export function baseEncode(value: Uint8Array | string): string {
    if (typeof value === 'string') {
        const bytes = [];
        for(let c = 0; c < value.length; c++){
            bytes.push(value.charCodeAt(c));
        }
        value = new Uint8Array(bytes);
    }
    return bs58.encode(value);
}

/**
 * Decodes a base58 string into a Uint8Array
 * @param value base58 encoded string
 * @returns Uint8Array representing the decoded value
 */
export function baseDecode(value: string): Uint8Array {
    return new Uint8Array(bs58.decode(value));
}<|MERGE_RESOLUTION|>--- conflicted
+++ resolved
@@ -1,4 +1,4 @@
-import bs58 from 'bs58';
+import bs58 from "bs58";
 
 /**
  * Exponent for calculating how many indivisible units are there in one NEAR. See {@link NEAR_NOMINATION}.
@@ -11,15 +11,13 @@
 export const NEAR_NOMINATION = BigInt(10) ** BigInt(NEAR_NOMINATION_EXP);
 
 // Pre-calculate offsets used for rounding to different number of digits
-<<<<<<< HEAD
 const ROUNDING_OFFSETS: bigint[] = [];
 const BN10 = BigInt(10);
-for (let i = 0, offset = BigInt(5); i < NEAR_NOMINATION_EXP; i++, offset = offset * BN10) {
-=======
-const ROUNDING_OFFSETS: BN[] = [];
-const BN10 = new BN(10);
-for (let i = 0, offset = new BN(5); i < NEAR_NOMINATION_EXP; i++, offset = offset.mul(BN10)) {
->>>>>>> 311d665c
+for (
+    let i = 0, offset = BigInt(5);
+    i < NEAR_NOMINATION_EXP;
+    i++, offset = offset * BN10
+) {
     ROUNDING_OFFSETS[i] = offset;
 }
 
@@ -31,7 +29,10 @@
  * @param fracDigits number of fractional digits to preserve in formatted string. Balance is rounded to match given number of digits.
  * @returns Value in Ⓝ
  */
-export function formatNearAmount(balance: string, fracDigits: number = NEAR_NOMINATION_EXP): string {
+export function formatNearAmount(
+    balance: string,
+    fracDigits: number = NEAR_NOMINATION_EXP
+): string {
     let balanceBN = BigInt(balance);
     if (fracDigits !== NEAR_NOMINATION_EXP) {
         // Adjust balance for rounding at given number of digits
@@ -42,9 +43,12 @@
     }
 
     balance = balanceBN.toString();
-    const wholeStr = balance.substring(0, balance.length - NEAR_NOMINATION_EXP) || '0';
-    const fractionStr = balance.substring(balance.length - NEAR_NOMINATION_EXP)
-        .padStart(NEAR_NOMINATION_EXP, '0').substring(0, fracDigits);
+    const wholeStr =
+        balance.substring(0, balance.length - NEAR_NOMINATION_EXP) || "0";
+    const fractionStr = balance
+        .substring(balance.length - NEAR_NOMINATION_EXP)
+        .padStart(NEAR_NOMINATION_EXP, "0")
+        .substring(0, fracDigits);
 
     return trimTrailingZeroes(`${formatWithCommas(wholeStr)}.${fractionStr}`);
 }
@@ -57,15 +61,19 @@
  * @returns The parsed yoctoⓃ amount or null if no amount was passed in
  */
 export function parseNearAmount(amt?: string): string | null {
-    if (!amt) { return null; }
+    if (!amt) {
+        return null;
+    }
     amt = cleanupAmount(amt);
-    const split = amt.split('.');
+    const split = amt.split(".");
     const wholePart = split[0];
-    const fracPart = split[1] || '';
+    const fracPart = split[1] || "";
     if (split.length > 2 || fracPart.length > NEAR_NOMINATION_EXP) {
         throw new Error(`Cannot parse '${amt}' as NEAR amount`);
     }
-    return trimLeadingZeroes(wholePart + fracPart.padEnd(NEAR_NOMINATION_EXP, '0'));
+    return trimLeadingZeroes(
+        wholePart + fracPart.padEnd(NEAR_NOMINATION_EXP, "0")
+    );
 }
 
 /**
@@ -74,7 +82,7 @@
  * @returns string The cleaned value
  */
 function cleanupAmount(amount: string): string {
-    return amount.replace(/,/g, '').trim();
+    return amount.replace(/,/g, "").trim();
 }
 
 /**
@@ -83,7 +91,7 @@
  * @returns string The value without the trailing zeros
  */
 function trimTrailingZeroes(value: string): string {
-    return value.replace(/\.?0*$/, '');
+    return value.replace(/\.?0*$/, "");
 }
 
 /**
@@ -92,9 +100,9 @@
  * @returns string The value without the leading zeroes
  */
 function trimLeadingZeroes(value: string): string {
-    value = value.replace(/^0+/, '');
-    if (value === '') {
-        return '0';
+    value = value.replace(/^0+/, "");
+    if (value === "") {
+        return "0";
     }
     return value;
 }
@@ -107,7 +115,7 @@
 function formatWithCommas(value: string): string {
     const pattern = /(-?\d+)(\d{3})/;
     while (pattern.test(value)) {
-        value = value.replace(pattern, '$1,$2');
+        value = value.replace(pattern, "$1,$2");
     }
     return value;
 }
@@ -118,9 +126,9 @@
  * @returns string base58 encoding of the value
  */
 export function baseEncode(value: Uint8Array | string): string {
-    if (typeof value === 'string') {
+    if (typeof value === "string") {
         const bytes = [];
-        for(let c = 0; c < value.length; c++){
+        for (let c = 0; c < value.length; c++) {
             bytes.push(value.charCodeAt(c));
         }
         value = new Uint8Array(bytes);

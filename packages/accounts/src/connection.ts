--- conflicted
+++ resolved
@@ -1,10 +1,6 @@
 import { Signer, InMemorySigner } from '@near-js/signers';
-<<<<<<< HEAD
 import { Provider, JsonRpcProvider, FailoverRpcProvider } from '@near-js/providers';
-=======
-import { Provider, JsonRpcProvider } from '@near-js/providers';
 import { IntoConnection } from './interface';
->>>>>>> f2879626
 
 /**
  * @param config Contains connection info details

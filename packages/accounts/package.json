{
  "name": "@near-js/accounts",
  "version": "1.0.4",
  "description": "Classes encapsulating account-specific functionality",
  "main": "lib/index.js",
  "scripts": {
    "build": "pnpm compile",
    "compile": "tsc -p tsconfig.json",
    "lint:js": "eslint -c ../../.eslintrc.js.yml test/**/*.js --no-eslintrc",
    "lint:js:fix": "eslint -c ../../.eslintrc.js.yml test/**/*.js --no-eslintrc --fix",
    "lint:ts": "eslint -c ../../.eslintrc.ts.yml src/**/*.ts --no-eslintrc",
    "lint:ts:fix": "eslint -c ../../.eslintrc.ts.yml src/**/*.ts --no-eslintrc --fix",
    "test": "jest test"
  },
  "keywords": [],
  "author": "",
  "license": "ISC",
  "dependencies": {
    "@near-js/crypto": "workspace:*",
    "@near-js/providers": "workspace:*",
    "@near-js/signers": "workspace:*",
    "@near-js/transactions": "workspace:*",
    "@near-js/types": "workspace:*",
    "@near-js/utils": "workspace:*",
<<<<<<< HEAD
    "ajv": "8.11.2",
    "ajv-formats": "2.1.1",
=======
    "bn.js": "5.2.1",
>>>>>>> 311d665c
    "borsh": "1.0.0",
    "depd": "2.0.0",
    "is-my-json-valid": "^2.20.6",
    "lru_map": "0.4.1",
    "near-abi": "0.1.1"
  },
  "devDependencies": {
    "@near-js/keystores": "workspace:*",
    "@types/node": "18.11.18",
    "bs58": "4.0.0",
    "jest": "26.0.1",
    "near-hello": "0.5.1",
    "near-workspaces": "3.4.0",
    "ts-jest": "26.5.6",
    "typescript": "4.9.4"
  },
  "files": [
    "lib"
  ]
}<|MERGE_RESOLUTION|>--- conflicted
+++ resolved
@@ -1,50 +1,44 @@
 {
-  "name": "@near-js/accounts",
-  "version": "1.0.4",
-  "description": "Classes encapsulating account-specific functionality",
-  "main": "lib/index.js",
-  "scripts": {
-    "build": "pnpm compile",
-    "compile": "tsc -p tsconfig.json",
-    "lint:js": "eslint -c ../../.eslintrc.js.yml test/**/*.js --no-eslintrc",
-    "lint:js:fix": "eslint -c ../../.eslintrc.js.yml test/**/*.js --no-eslintrc --fix",
-    "lint:ts": "eslint -c ../../.eslintrc.ts.yml src/**/*.ts --no-eslintrc",
-    "lint:ts:fix": "eslint -c ../../.eslintrc.ts.yml src/**/*.ts --no-eslintrc --fix",
-    "test": "jest test"
-  },
-  "keywords": [],
-  "author": "",
-  "license": "ISC",
-  "dependencies": {
-    "@near-js/crypto": "workspace:*",
-    "@near-js/providers": "workspace:*",
-    "@near-js/signers": "workspace:*",
-    "@near-js/transactions": "workspace:*",
-    "@near-js/types": "workspace:*",
-    "@near-js/utils": "workspace:*",
-<<<<<<< HEAD
-    "ajv": "8.11.2",
-    "ajv-formats": "2.1.1",
-=======
-    "bn.js": "5.2.1",
->>>>>>> 311d665c
-    "borsh": "1.0.0",
-    "depd": "2.0.0",
-    "is-my-json-valid": "^2.20.6",
-    "lru_map": "0.4.1",
-    "near-abi": "0.1.1"
-  },
-  "devDependencies": {
-    "@near-js/keystores": "workspace:*",
-    "@types/node": "18.11.18",
-    "bs58": "4.0.0",
-    "jest": "26.0.1",
-    "near-hello": "0.5.1",
-    "near-workspaces": "3.4.0",
-    "ts-jest": "26.5.6",
-    "typescript": "4.9.4"
-  },
-  "files": [
-    "lib"
-  ]
+    "name": "@near-js/accounts",
+    "version": "1.0.4",
+    "description": "Classes encapsulating account-specific functionality",
+    "main": "lib/index.js",
+    "scripts": {
+        "build": "pnpm compile",
+        "compile": "tsc -p tsconfig.json",
+        "lint:js": "eslint -c ../../.eslintrc.js.yml test/**/*.js --no-eslintrc",
+        "lint:js:fix": "eslint -c ../../.eslintrc.js.yml test/**/*.js --no-eslintrc --fix",
+        "lint:ts": "eslint -c ../../.eslintrc.ts.yml src/**/*.ts --no-eslintrc",
+        "lint:ts:fix": "eslint -c ../../.eslintrc.ts.yml src/**/*.ts --no-eslintrc --fix",
+        "test": "jest test"
+    },
+    "keywords": [],
+    "author": "",
+    "license": "ISC",
+    "dependencies": {
+        "@near-js/crypto": "workspace:*",
+        "@near-js/providers": "workspace:*",
+        "@near-js/signers": "workspace:*",
+        "@near-js/transactions": "workspace:*",
+        "@near-js/types": "workspace:*",
+        "@near-js/utils": "workspace:*",
+        "borsh": "1.0.0",
+        "depd": "2.0.0",
+        "is-my-json-valid": "^2.20.6",
+        "lru_map": "0.4.1",
+        "near-abi": "0.1.1"
+    },
+    "devDependencies": {
+        "@near-js/keystores": "workspace:*",
+        "@types/node": "18.11.18",
+        "bs58": "4.0.0",
+        "jest": "26.0.1",
+        "near-hello": "0.5.1",
+        "near-workspaces": "3.4.0",
+        "ts-jest": "26.5.6",
+        "typescript": "4.9.4"
+    },
+    "files": [
+        "lib"
+    ]
 }
--- conflicted
+++ resolved
@@ -32,22 +32,13 @@
   },
   "devDependencies": {
     "@near-js/keystores": "workspace:*",
-<<<<<<< HEAD
-    "@types/node": "^18.11.18",
-    "bs58": "^4.0.0",
-    "jest": "^26.0.1",
-    "near-hello": "^0.5.1",
-    "ts-jest": "^26.5.6",
-    "typescript": "^4.9.4",
-    "near-workspaces": "3.4.0"
-=======
     "@types/node": "18.11.18",
     "bs58": "4.0.0",
     "jest": "26.0.1",
     "near-hello": "0.5.1",
     "ts-jest": "26.5.6",
-    "typescript": "4.9.4"
->>>>>>> ae9600b7
+    "typescript": "4.9.4",
+    "near-workspaces": "3.4.0"
   },
   "files": [
     "lib"

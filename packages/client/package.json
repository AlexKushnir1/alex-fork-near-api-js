{
<<<<<<< HEAD
  "name": "@near-js/client",
  "version": "0.0.4",
  "description": "",
  "main": "lib/esm/index.js",
  "type": "module",
  "scripts": {
    "build": "pnpm compile:esm && pnpm compile:cjs",
    "test": "jest",
    "compile:esm": "tsc -p tsconfig.json",
    "compile:cjs": "tsc -p tsconfig.cjs.json && cjsify ./lib/commonjs",
    "lint": "eslint -c .eslintrc.yml src/**/*.ts --no-eslintrc --no-error-on-unmatched-pattern",
    "lint:fix": "eslint -c .eslintrc.yml src/**/*.ts --no-eslintrc --no-error-on-unmatched-pattern --fix"
  },
  "dependencies": {
    "@near-js/crypto": "workspace:*",
    "@near-js/keystores": "workspace:*",
    "@near-js/providers": "workspace:*",
    "@near-js/signers": "workspace:*",
    "@near-js/transactions": "workspace:*",
    "@near-js/types": "workspace:*",
    "@near-js/utils": "workspace:*",
    "@noble/hashes": "1.7.1"
  },
  "keywords": [],
  "author": "",
  "license": "ISC",
  "devDependencies": {
    "@jest/globals": "^29.7.0",
    "@types/node": "20.0.0",
    "build": "workspace:*",
    "jest": "29.7.0",
    "near-workspaces": "5.0.0",
    "ts-jest": "29.1.5",
    "tsconfig": "workspace:*",
    "typescript": "5.4.5"
  },
  "files": [
    "lib"
  ],
  "exports": {
    "require": "./lib/commonjs/index.cjs",
    "import": "./lib/esm/index.js"
  }
=======
	"name": "@near-js/client",
	"version": "2.0.2",
	"description": "",
	"main": "lib/commonjs/index.cjs",
	"module": "lib/esm/index.js",
	"types": "./lib/esm/index.d.ts",
	"type": "module",
	"scripts": {
		"build": "tsup",
		"lint": "eslint -c .eslintrc.yml src/**/*.ts --no-eslintrc --no-error-on-unmatched-pattern",
		"lint:fix": "eslint -c .eslintrc.yml src/**/*.ts --no-eslintrc --no-error-on-unmatched-pattern --fix",
		"check-exports": "attw --pack ."
	},
	"dependencies": {
		"@near-js/crypto": "workspace:*",
		"@near-js/keystores": "workspace:*",
		"@near-js/providers": "workspace:*",
		"@near-js/signers": "workspace:*",
		"@near-js/transactions": "workspace:*",
		"@near-js/types": "workspace:*",
		"@near-js/utils": "workspace:*",
		"@near-js/accounts": "workspace:*",
		"@noble/hashes": "1.7.1"
	},
	"keywords": [],
	"author": "",
	"license": "ISC",
	"devDependencies": {
		"@types/node": "20.0.0",
		"build": "workspace:*",
		"tsconfig": "workspace:*",
		"typescript": "5.4.5"
	},
	"peerDependencies": {
		"@near-js/crypto": "^2.0.1",
		"@near-js/keystores": "^2.0.1",
		"@near-js/providers": "^2.0.1",
		"@near-js/signers": "^2.0.1",
		"@near-js/transactions": "^2.0.1",
		"@near-js/types": "^2.0.1",
		"@near-js/utils": "^2.0.1",
		"@near-js/accounts": "^2.0.1"
	},
	"files": [
		"lib"
	],
	"exports": {
		".": {
			"import": "./lib/esm/index.js",
			"require": "./lib/commonjs/index.cjs"
		}
	}
>>>>>>> 96b63f4d
}<|MERGE_RESOLUTION|>--- conflicted
+++ resolved
@@ -1,49 +1,4 @@
 {
-<<<<<<< HEAD
-  "name": "@near-js/client",
-  "version": "0.0.4",
-  "description": "",
-  "main": "lib/esm/index.js",
-  "type": "module",
-  "scripts": {
-    "build": "pnpm compile:esm && pnpm compile:cjs",
-    "test": "jest",
-    "compile:esm": "tsc -p tsconfig.json",
-    "compile:cjs": "tsc -p tsconfig.cjs.json && cjsify ./lib/commonjs",
-    "lint": "eslint -c .eslintrc.yml src/**/*.ts --no-eslintrc --no-error-on-unmatched-pattern",
-    "lint:fix": "eslint -c .eslintrc.yml src/**/*.ts --no-eslintrc --no-error-on-unmatched-pattern --fix"
-  },
-  "dependencies": {
-    "@near-js/crypto": "workspace:*",
-    "@near-js/keystores": "workspace:*",
-    "@near-js/providers": "workspace:*",
-    "@near-js/signers": "workspace:*",
-    "@near-js/transactions": "workspace:*",
-    "@near-js/types": "workspace:*",
-    "@near-js/utils": "workspace:*",
-    "@noble/hashes": "1.7.1"
-  },
-  "keywords": [],
-  "author": "",
-  "license": "ISC",
-  "devDependencies": {
-    "@jest/globals": "^29.7.0",
-    "@types/node": "20.0.0",
-    "build": "workspace:*",
-    "jest": "29.7.0",
-    "near-workspaces": "5.0.0",
-    "ts-jest": "29.1.5",
-    "tsconfig": "workspace:*",
-    "typescript": "5.4.5"
-  },
-  "files": [
-    "lib"
-  ],
-  "exports": {
-    "require": "./lib/commonjs/index.cjs",
-    "import": "./lib/esm/index.js"
-  }
-=======
 	"name": "@near-js/client",
 	"version": "2.0.2",
 	"description": "",
@@ -72,8 +27,12 @@
 	"author": "",
 	"license": "ISC",
 	"devDependencies": {
+    "@jest/globals": "^29.7.0",
 		"@types/node": "20.0.0",
 		"build": "workspace:*",
+    "jest": "29.7.0",
+    "near-workspaces": "5.0.0",
+    "ts-jest": "29.1.5",
 		"tsconfig": "workspace:*",
 		"typescript": "5.4.5"
 	},
@@ -96,5 +55,4 @@
 			"require": "./lib/commonjs/index.cjs"
 		}
 	}
->>>>>>> 96b63f4d
 }
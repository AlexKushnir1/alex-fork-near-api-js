lockfileVersion: '6.0'

settings:
  autoInstallPeers: false
  excludeLinksFromLockfile: false

overrides:
  near-sandbox: 0.0.18
  near-api-js: 4.0.0

importers:

  .:
    devDependencies:
      '@changesets/changelog-github':
        specifier: 0.4.6
        version: 0.4.6
      '@changesets/cli':
        specifier: 2.24.4
        version: 2.24.4
      '@commitlint/cli':
        specifier: 17.0.3
        version: 17.0.3
      '@commitlint/config-conventional':
        specifier: 17.0.3
        version: 17.0.3
      '@typescript-eslint/eslint-plugin':
        specifier: 5.31.0
        version: 5.31.0(@typescript-eslint/parser@5.31.0)(eslint@8.20.0)(typescript@4.9.4)
      '@typescript-eslint/parser':
        specifier: 5.31.0
        version: 5.31.0(eslint@8.20.0)(typescript@4.9.4)
      commitlint:
        specifier: 17.0.3
        version: 17.0.3
      eslint:
        specifier: 8.20.0
        version: 8.20.0
      husky:
        specifier: 7.0.4
        version: 7.0.4
      rimraf:
        specifier: 3.0.2
        version: 3.0.2
      turbo:
        specifier: 1.4.5
        version: 1.4.5
      typedoc:
        specifier: 0.25.3
        version: 0.25.3(typescript@4.9.4)
      typescript:
        specifier: 4.9.4
        version: 4.9.4

  packages/accounts:
    dependencies:
      '@near-js/crypto':
        specifier: workspace:*
        version: link:../crypto
      '@near-js/providers':
        specifier: workspace:*
        version: link:../providers
      '@near-js/signers':
        specifier: workspace:*
        version: link:../signers
      '@near-js/transactions':
        specifier: workspace:*
        version: link:../transactions
      '@near-js/types':
        specifier: workspace:*
        version: link:../types
      '@near-js/utils':
        specifier: workspace:*
        version: link:../utils
      borsh:
        specifier: 1.0.0
        version: 1.0.0
      depd:
        specifier: 2.0.0
        version: 2.0.0
      is-my-json-valid:
        specifier: ^2.20.6
        version: 2.20.6
      lru_map:
        specifier: 0.4.1
        version: 0.4.1
      near-abi:
        specifier: 0.1.1
        version: 0.1.1
    devDependencies:
      '@near-js/keystores':
        specifier: workspace:*
        version: link:../keystores
      '@types/node':
        specifier: 18.11.18
        version: 18.11.18
      bs58:
        specifier: 4.0.0
        version: 4.0.0
      jest:
        specifier: 26.0.1
        version: 26.0.1
      near-hello:
        specifier: 0.5.1
        version: 0.5.1
      near-workspaces:
        specifier: 3.5.0
        version: 3.5.0
      ts-jest:
        specifier: 26.5.6
        version: 26.5.6(jest@26.0.1)(typescript@4.9.4)
      typescript:
        specifier: 4.9.4
        version: 4.9.4

  packages/biometric-ed25519:
    dependencies:
      '@hexagon/base64':
        specifier: 1.1.26
        version: 1.1.26
      '@near-js/crypto':
        specifier: workspace:*
        version: link:../crypto
      '@near-js/utils':
        specifier: workspace:*
        version: link:../utils
      '@noble/curves':
        specifier: 1.2.0
        version: 1.2.0
      '@noble/hashes':
        specifier: 1.3.3
        version: 1.3.3
      asn1-parser:
        specifier: 1.1.8
        version: 1.1.8
      borsh:
        specifier: 1.0.0
        version: 1.0.0
      buffer:
        specifier: 6.0.3
        version: 6.0.3
      fido2-lib:
        specifier: 3.4.1
        version: 3.4.1
    devDependencies:
      '@types/node':
        specifier: 18.11.18
        version: 18.11.18
      jest:
        specifier: 26.0.1
        version: 26.0.1

  packages/cookbook:
    dependencies:
      '@near-js/accounts':
        specifier: workspace:*
        version: link:../accounts
      '@near-js/keystores-node':
        specifier: workspace:*
        version: link:../keystores-node
      '@near-js/providers':
        specifier: workspace:*
        version: link:../providers
      '@near-js/signers':
        specifier: workspace:*
        version: link:../signers
      '@near-js/transactions':
        specifier: workspace:*
        version: link:../transactions
      chalk:
        specifier: 4.1.1
        version: 4.1.1
      homedir:
        specifier: 0.6.0
        version: 0.6.0
      near-api-js:
        specifier: 4.0.0
        version: 4.0.0

  packages/crypto:
<<<<<<< HEAD
    specifiers:
      '@near-js/types': workspace:*
      '@near-js/utils': workspace:*
      '@noble/curves': 1.2.0
      '@types/node': 18.11.18
      borsh: 1.0.0
      jest: 26.0.1
      randombytes: 2.1.0
      secp256k1: ^5.0.0
      ts-jest: 26.5.6
      typescript: 4.9.4
    dependencies:
      '@near-js/types': link:../types
      '@near-js/utils': link:../utils
      '@noble/curves': 1.2.0
      borsh: 1.0.0
      randombytes: 2.1.0
      secp256k1: 5.0.0
=======
    dependencies:
      '@near-js/types':
        specifier: workspace:*
        version: link:../types
      '@near-js/utils':
        specifier: workspace:*
        version: link:../utils
      '@noble/curves':
        specifier: 1.2.0
        version: 1.2.0
      borsh:
        specifier: 1.0.0
        version: 1.0.0
      randombytes:
        specifier: 2.1.0
        version: 2.1.0
      secp256k1:
        specifier: ^5.0.0
        version: 5.0.0
>>>>>>> 15d00f3d
    devDependencies:
      '@types/node':
        specifier: 18.11.18
        version: 18.11.18
      jest:
        specifier: 26.0.1
        version: 26.0.1
      ts-jest:
        specifier: 26.5.6
        version: 26.5.6(jest@26.0.1)(typescript@4.9.4)
      typescript:
        specifier: 4.9.4
        version: 4.9.4

  packages/iframe-rpc:
    dependencies:
      events:
        specifier: 3.3.0
        version: 3.3.0
    devDependencies:
      '@types/node':
        specifier: 18.11.18
        version: 18.11.18

  packages/keystores:
    dependencies:
      '@near-js/crypto':
        specifier: workspace:*
        version: link:../crypto
      '@near-js/types':
        specifier: workspace:*
        version: link:../types
    devDependencies:
      '@types/node':
        specifier: 18.11.18
        version: 18.11.18
      jest:
        specifier: 26.0.1
        version: 26.0.1
      ts-jest:
        specifier: 26.5.6
        version: 26.5.6(jest@26.0.1)(typescript@4.9.4)
      typescript:
        specifier: 4.9.4
        version: 4.9.4

  packages/keystores-browser:
    dependencies:
      '@near-js/crypto':
        specifier: workspace:*
        version: link:../crypto
      '@near-js/keystores':
        specifier: workspace:*
        version: link:../keystores
    devDependencies:
      jest:
        specifier: 26.0.1
        version: 26.0.1
      ts-jest:
        specifier: 26.5.6
        version: 26.5.6(jest@26.0.1)(typescript@4.9.4)
      typescript:
        specifier: 4.9.4
        version: 4.9.4

  packages/keystores-node:
    dependencies:
      '@near-js/crypto':
        specifier: workspace:*
        version: link:../crypto
      '@near-js/keystores':
        specifier: workspace:*
        version: link:../keystores
    devDependencies:
      '@types/node':
        specifier: 18.11.18
        version: 18.11.18
      jest:
        specifier: 26.0.1
        version: 26.0.1
      ts-jest:
        specifier: 26.5.6
        version: 26.5.6(jest@26.0.1)(typescript@4.9.4)
      typescript:
        specifier: 4.9.4
        version: 4.9.4

  packages/near-api-js:
    dependencies:
      '@near-js/accounts':
        specifier: workspace:*
        version: link:../accounts
      '@near-js/crypto':
        specifier: workspace:*
        version: link:../crypto
      '@near-js/keystores':
        specifier: workspace:*
        version: link:../keystores
      '@near-js/keystores-browser':
        specifier: workspace:*
        version: link:../keystores-browser
      '@near-js/keystores-node':
        specifier: workspace:*
        version: link:../keystores-node
      '@near-js/providers':
        specifier: workspace:*
        version: link:../providers
      '@near-js/signers':
        specifier: workspace:*
        version: link:../signers
      '@near-js/transactions':
        specifier: workspace:*
        version: link:../transactions
      '@near-js/types':
        specifier: workspace:*
        version: link:../types
      '@near-js/utils':
        specifier: workspace:*
        version: link:../utils
      '@near-js/wallet-account':
        specifier: workspace:*
        version: link:../wallet-account
      '@noble/curves':
        specifier: 1.2.0
        version: 1.2.0
      borsh:
        specifier: 1.0.0
        version: 1.0.0
      depd:
        specifier: 2.0.0
        version: 2.0.0
      http-errors:
        specifier: 1.7.2
        version: 1.7.2
      near-abi:
        specifier: 0.1.1
        version: 0.1.1
      node-fetch:
        specifier: 2.6.7
        version: 2.6.7
    devDependencies:
      '@types/http-errors':
        specifier: 1.6.1
        version: 1.6.1
      '@types/node':
        specifier: 18.11.18
        version: 18.11.18
      browserify:
        specifier: 16.2.3
        version: 16.2.3
      bs58:
        specifier: 4.0.0
        version: 4.0.0
      bundlewatch:
        specifier: 0.3.1
        version: 0.3.1
      concurrently:
        specifier: 7.3.0
        version: 7.3.0
      danger:
        specifier: 11.1.1
        version: 11.1.1
      danger-plugin-yarn:
        specifier: 1.3.2
        version: 1.3.2
      in-publish:
        specifier: 2.0.0
        version: 2.0.0
      jest:
        specifier: 26.0.1
        version: 26.0.1
      localstorage-memory:
        specifier: 1.0.3
        version: 1.0.3
      near-hello:
        specifier: 0.5.1
        version: 0.5.1
      near-workspaces:
        specifier: 3.5.0
        version: 3.5.0
      rimraf:
        specifier: 3.0.2
        version: 3.0.2
      semver:
        specifier: 7.1.1
        version: 7.1.1
      ts-jest:
        specifier: 26.5.6
        version: 26.5.6(jest@26.0.1)(typescript@4.9.4)
      uglifyify:
        specifier: 5.0.1
        version: 5.0.1

  packages/providers:
    dependencies:
      '@near-js/transactions':
        specifier: workspace:*
        version: link:../transactions
      '@near-js/types':
        specifier: workspace:*
        version: link:../types
      '@near-js/utils':
        specifier: workspace:*
        version: link:../utils
      borsh:
        specifier: 1.0.0
        version: 1.0.0
      http-errors:
        specifier: 1.7.2
        version: 1.7.2
    optionalDependencies:
      node-fetch:
        specifier: 2.6.7
        version: 2.6.7
    devDependencies:
      '@types/node':
        specifier: 18.11.18
        version: 18.11.18
      jest:
        specifier: 26.0.1
        version: 26.0.1
      near-workspaces:
        specifier: 3.5.0
        version: 3.5.0
      ts-jest:
        specifier: 26.5.6
        version: 26.5.6(jest@26.0.1)(typescript@4.9.4)
      typescript:
        specifier: 4.9.4
        version: 4.9.4

  packages/signers:
    dependencies:
      '@near-js/crypto':
        specifier: workspace:*
        version: link:../crypto
      '@near-js/keystores':
        specifier: workspace:*
        version: link:../keystores
      '@noble/hashes':
        specifier: 1.3.3
        version: 1.3.3
    devDependencies:
      '@types/node':
        specifier: 18.11.18
        version: 18.11.18
      jest:
        specifier: 26.0.1
        version: 26.0.1
      ts-jest:
        specifier: 26.5.6
        version: 26.5.6(jest@26.0.1)(typescript@4.9.4)
      typescript:
        specifier: 4.9.4
        version: 4.9.4

  packages/transactions:
    dependencies:
      '@near-js/crypto':
        specifier: workspace:*
        version: link:../crypto
      '@near-js/signers':
        specifier: workspace:*
        version: link:../signers
      '@near-js/types':
        specifier: workspace:*
        version: link:../types
      '@near-js/utils':
        specifier: workspace:*
        version: link:../utils
      '@noble/hashes':
        specifier: 1.3.3
        version: 1.3.3
      borsh:
        specifier: 1.0.0
        version: 1.0.0
    devDependencies:
      '@near-js/keystores':
        specifier: workspace:*
        version: link:../keystores
      '@types/node':
        specifier: 18.11.18
        version: 18.11.18
      jest:
        specifier: 26.0.1
        version: 26.0.1
      ts-jest:
        specifier: 26.5.6
        version: 26.5.6(jest@26.0.1)(typescript@4.9.4)
      typescript:
        specifier: 4.9.4
        version: 4.9.4

  packages/types:
    devDependencies:
      '@types/node':
        specifier: 18.11.18
        version: 18.11.18
      jest:
        specifier: 26.0.1
        version: 26.0.1
      ts-jest:
        specifier: 26.5.6
        version: 26.5.6(jest@26.0.1)(typescript@4.9.4)
      typescript:
        specifier: 4.9.4
        version: 4.9.4

  packages/utils:
    dependencies:
      '@near-js/types':
        specifier: workspace:*
        version: link:../types
      bs58:
        specifier: 4.0.0
        version: 4.0.0
      depd:
        specifier: 2.0.0
        version: 2.0.0
      mustache:
        specifier: 4.0.0
        version: 4.0.0
    devDependencies:
      '@types/node':
        specifier: 18.11.18
        version: 18.11.18
      jest:
        specifier: 26.0.1
        version: 26.0.1
      ts-jest:
        specifier: 26.5.6
        version: 26.5.6(jest@26.0.1)(typescript@4.9.4)
      typescript:
        specifier: 4.9.4
        version: 4.9.4

  packages/wallet-account:
    dependencies:
      '@near-js/accounts':
        specifier: workspace:*
        version: link:../accounts
      '@near-js/crypto':
        specifier: workspace:*
        version: link:../crypto
      '@near-js/keystores':
        specifier: workspace:*
        version: link:../keystores
      '@near-js/providers':
        specifier: workspace:*
        version: link:../providers
      '@near-js/signers':
        specifier: workspace:*
        version: link:../signers
      '@near-js/transactions':
        specifier: workspace:*
        version: link:../transactions
      '@near-js/types':
        specifier: workspace:*
        version: link:../types
      '@near-js/utils':
        specifier: workspace:*
        version: link:../utils
      borsh:
        specifier: 1.0.0
        version: 1.0.0
    devDependencies:
      '@types/node':
        specifier: 18.11.18
        version: 18.11.18
      jest:
        specifier: 26.0.1
        version: 26.0.1
      localstorage-memory:
        specifier: 1.0.3
        version: 1.0.3
      ts-jest:
        specifier: 26.5.6
        version: 26.5.6(jest@26.0.1)(typescript@4.9.4)
      typescript:
        specifier: 4.9.4
        version: 4.9.4

packages:

  /@aashutoshrathi/word-wrap@1.2.6:
    resolution: {integrity: sha512-1Yjs2SvM8TflER/OD3cOjhWWOZb58A2t7wpE2S9XfBYTiIl+XFhQG2bjy4Pu1I+EAlCNUzRDYDdFwFYUKvXcIA==}
    engines: {node: '>=0.10.0'}
    dev: true

  /@ampproject/remapping@2.3.0:
    resolution: {integrity: sha512-30iZtAPgz+LTIYoeivqYo853f02jBYSd5uGnGpkFV0M3xOt9aN73erkgYAmZU43x4VfqcnLxW9Kpg3R5LC4YYw==}
    engines: {node: '>=6.0.0'}
    dependencies:
      '@jridgewell/gen-mapping': 0.3.5
      '@jridgewell/trace-mapping': 0.3.25
    dev: true

  /@babel/code-frame@7.24.2:
    resolution: {integrity: sha512-y5+tLQyV8pg3fsiln67BVLD1P13Eg4lh5RW9mF0zUuvLrv9uIQ4MCL+CRT+FTsBlBjcIan6PGsLcBN0m3ClUyQ==}
    engines: {node: '>=6.9.0'}
    dependencies:
      '@babel/highlight': 7.24.2
      picocolors: 1.0.0
    dev: true

  /@babel/compat-data@7.24.4:
    resolution: {integrity: sha512-vg8Gih2MLK+kOkHJp4gBEIkyaIi00jgWot2D9QOmmfLC8jINSOzmCLta6Bvz/JSBCqnegV0L80jhxkol5GWNfQ==}
    engines: {node: '>=6.9.0'}
    dev: true

  /@babel/core@7.24.4:
    resolution: {integrity: sha512-MBVlMXP+kkl5394RBLSxxk/iLTeVGuXTV3cIDXavPpMMqnSnt6apKgan/U8O3USWZCWZT/TbgfEpKa4uMgN4Dg==}
    engines: {node: '>=6.9.0'}
    dependencies:
      '@ampproject/remapping': 2.3.0
      '@babel/code-frame': 7.24.2
      '@babel/generator': 7.24.4
      '@babel/helper-compilation-targets': 7.23.6
      '@babel/helper-module-transforms': 7.23.3(@babel/core@7.24.4)
      '@babel/helpers': 7.24.4
      '@babel/parser': 7.24.4
      '@babel/template': 7.24.0
      '@babel/traverse': 7.24.1
      '@babel/types': 7.24.0
      convert-source-map: 2.0.0
      debug: 4.3.4
      gensync: 1.0.0-beta.2
      json5: 2.2.3
      semver: 6.3.1
    transitivePeerDependencies:
      - supports-color
    dev: true

  /@babel/generator@7.24.4:
    resolution: {integrity: sha512-Xd6+v6SnjWVx/nus+y0l1sxMOTOMBkyL4+BIdbALyatQnAe/SRVjANeDPSCYaX+i1iJmuGSKf3Z+E+V/va1Hvw==}
    engines: {node: '>=6.9.0'}
    dependencies:
      '@babel/types': 7.24.0
      '@jridgewell/gen-mapping': 0.3.5
      '@jridgewell/trace-mapping': 0.3.25
      jsesc: 2.5.2
    dev: true

  /@babel/helper-compilation-targets@7.23.6:
    resolution: {integrity: sha512-9JB548GZoQVmzrFgp8o7KxdgkTGm6xs9DW0o/Pim72UDjzr5ObUQ6ZzYPqA+g9OTS2bBQoctLJrky0RDCAWRgQ==}
    engines: {node: '>=6.9.0'}
    dependencies:
      '@babel/compat-data': 7.24.4
      '@babel/helper-validator-option': 7.23.5
      browserslist: 4.23.0
      lru-cache: 5.1.1
      semver: 6.3.1
    dev: true

  /@babel/helper-environment-visitor@7.22.20:
    resolution: {integrity: sha512-zfedSIzFhat/gFhWfHtgWvlec0nqB9YEIVrpuwjruLlXfUSnA8cJB0miHKwqDnQ7d32aKo2xt88/xZptwxbfhA==}
    engines: {node: '>=6.9.0'}
    dev: true

  /@babel/helper-function-name@7.23.0:
    resolution: {integrity: sha512-OErEqsrxjZTJciZ4Oo+eoZqeW9UIiOcuYKRJA4ZAgV9myA+pOXhhmpfNCKjEH/auVfEYVFJ6y1Tc4r0eIApqiw==}
    engines: {node: '>=6.9.0'}
    dependencies:
      '@babel/template': 7.24.0
      '@babel/types': 7.24.0
    dev: true

  /@babel/helper-hoist-variables@7.22.5:
    resolution: {integrity: sha512-wGjk9QZVzvknA6yKIUURb8zY3grXCcOZt+/7Wcy8O2uctxhplmUPkOdlgoNhmdVee2c92JXbf1xpMtVNbfoxRw==}
    engines: {node: '>=6.9.0'}
    dependencies:
      '@babel/types': 7.24.0
    dev: true

  /@babel/helper-module-imports@7.24.3:
    resolution: {integrity: sha512-viKb0F9f2s0BCS22QSF308z/+1YWKV/76mwt61NBzS5izMzDPwdq1pTrzf+Li3npBWX9KdQbkeCt1jSAM7lZqg==}
    engines: {node: '>=6.9.0'}
    dependencies:
      '@babel/types': 7.24.0
    dev: true

  /@babel/helper-module-transforms@7.23.3(@babel/core@7.24.4):
    resolution: {integrity: sha512-7bBs4ED9OmswdfDzpz4MpWgSrV7FXlc3zIagvLFjS5H+Mk7Snr21vQ6QwrsoCGMfNC4e4LQPdoULEt4ykz0SRQ==}
    engines: {node: '>=6.9.0'}
    peerDependencies:
      '@babel/core': ^7.0.0
    dependencies:
      '@babel/core': 7.24.4
      '@babel/helper-environment-visitor': 7.22.20
      '@babel/helper-module-imports': 7.24.3
      '@babel/helper-simple-access': 7.22.5
      '@babel/helper-split-export-declaration': 7.22.6
      '@babel/helper-validator-identifier': 7.22.20
    dev: true

  /@babel/helper-plugin-utils@7.24.0:
    resolution: {integrity: sha512-9cUznXMG0+FxRuJfvL82QlTqIzhVW9sL0KjMPHhAOOvpQGL8QtdxnBKILjBqxlHyliz0yCa1G903ZXI/FuHy2w==}
    engines: {node: '>=6.9.0'}
    dev: true

  /@babel/helper-simple-access@7.22.5:
    resolution: {integrity: sha512-n0H99E/K+Bika3++WNL17POvo4rKWZ7lZEp1Q+fStVbUi8nxPQEBOlTmCOxW/0JsS56SKKQ+ojAe2pHKJHN35w==}
    engines: {node: '>=6.9.0'}
    dependencies:
      '@babel/types': 7.24.0
    dev: true

  /@babel/helper-split-export-declaration@7.22.6:
    resolution: {integrity: sha512-AsUnxuLhRYsisFiaJwvp1QF+I3KjD5FOxut14q/GzovUe6orHLesW2C7d754kRm53h5gqrz6sFl6sxc4BVtE/g==}
    engines: {node: '>=6.9.0'}
    dependencies:
      '@babel/types': 7.24.0
    dev: true

  /@babel/helper-string-parser@7.24.1:
    resolution: {integrity: sha512-2ofRCjnnA9y+wk8b9IAREroeUP02KHp431N2mhKniy2yKIDKpbrHv9eXwm8cBeWQYcJmzv5qKCu65P47eCF7CQ==}
    engines: {node: '>=6.9.0'}
    dev: true

  /@babel/helper-validator-identifier@7.22.20:
    resolution: {integrity: sha512-Y4OZ+ytlatR8AI+8KZfKuL5urKp7qey08ha31L8b3BwewJAoJamTzyvxPR/5D+KkdJCGPq/+8TukHBlY10FX9A==}
    engines: {node: '>=6.9.0'}
    dev: true

  /@babel/helper-validator-option@7.23.5:
    resolution: {integrity: sha512-85ttAOMLsr53VgXkTbkx8oA6YTfT4q7/HzXSLEYmjcSTJPMPQtvq1BD79Byep5xMUYbGRzEpDsjUf3dyp54IKw==}
    engines: {node: '>=6.9.0'}
    dev: true

  /@babel/helpers@7.24.4:
    resolution: {integrity: sha512-FewdlZbSiwaVGlgT1DPANDuCHaDMiOo+D/IDYRFYjHOuv66xMSJ7fQwwODwRNAPkADIO/z1EoF/l2BCWlWABDw==}
    engines: {node: '>=6.9.0'}
    dependencies:
      '@babel/template': 7.24.0
      '@babel/traverse': 7.24.1
      '@babel/types': 7.24.0
    transitivePeerDependencies:
      - supports-color
    dev: true

  /@babel/highlight@7.24.2:
    resolution: {integrity: sha512-Yac1ao4flkTxTteCDZLEvdxg2fZfz1v8M4QpaGypq/WPDqg3ijHYbDfs+LG5hvzSoqaSZ9/Z9lKSP3CjZjv+pA==}
    engines: {node: '>=6.9.0'}
    dependencies:
      '@babel/helper-validator-identifier': 7.22.20
      chalk: 2.4.2
      js-tokens: 4.0.0
      picocolors: 1.0.0
    dev: true

  /@babel/parser@7.24.4:
    resolution: {integrity: sha512-zTvEBcghmeBma9QIGunWevvBAp4/Qu9Bdq+2k0Ot4fVMD6v3dsC9WOcRSKk7tRRyBM/53yKMJko9xOatGQAwSg==}
    engines: {node: '>=6.0.0'}
    hasBin: true
    dependencies:
      '@babel/types': 7.24.0
    dev: true

  /@babel/plugin-syntax-async-generators@7.8.4(@babel/core@7.24.4):
    resolution: {integrity: sha512-tycmZxkGfZaxhMRbXlPXuVFpdWlXpir2W4AMhSJgRKzk/eDlIXOhb2LHWoLpDF7TEHylV5zNhykX6KAgHJmTNw==}
    peerDependencies:
      '@babel/core': ^7.0.0-0
    dependencies:
      '@babel/core': 7.24.4
      '@babel/helper-plugin-utils': 7.24.0
    dev: true

  /@babel/plugin-syntax-bigint@7.8.3(@babel/core@7.24.4):
    resolution: {integrity: sha512-wnTnFlG+YxQm3vDxpGE57Pj0srRU4sHE/mDkt1qv2YJJSeUAec2ma4WLUnUPeKjyrfntVwe/N6dCXpU+zL3Npg==}
    peerDependencies:
      '@babel/core': ^7.0.0-0
    dependencies:
      '@babel/core': 7.24.4
      '@babel/helper-plugin-utils': 7.24.0
    dev: true

  /@babel/plugin-syntax-class-properties@7.12.13(@babel/core@7.24.4):
    resolution: {integrity: sha512-fm4idjKla0YahUNgFNLCB0qySdsoPiZP3iQE3rky0mBUtMZ23yDJ9SJdg6dXTSDnulOVqiF3Hgr9nbXvXTQZYA==}
    peerDependencies:
      '@babel/core': ^7.0.0-0
    dependencies:
      '@babel/core': 7.24.4
      '@babel/helper-plugin-utils': 7.24.0
    dev: true

  /@babel/plugin-syntax-import-meta@7.10.4(@babel/core@7.24.4):
    resolution: {integrity: sha512-Yqfm+XDx0+Prh3VSeEQCPU81yC+JWZ2pDPFSS4ZdpfZhp4MkFMaDC1UqseovEKwSUpnIL7+vK+Clp7bfh0iD7g==}
    peerDependencies:
      '@babel/core': ^7.0.0-0
    dependencies:
      '@babel/core': 7.24.4
      '@babel/helper-plugin-utils': 7.24.0
    dev: true

  /@babel/plugin-syntax-json-strings@7.8.3(@babel/core@7.24.4):
    resolution: {integrity: sha512-lY6kdGpWHvjoe2vk4WrAapEuBR69EMxZl+RoGRhrFGNYVK8mOPAW8VfbT/ZgrFbXlDNiiaxQnAtgVCZ6jv30EA==}
    peerDependencies:
      '@babel/core': ^7.0.0-0
    dependencies:
      '@babel/core': 7.24.4
      '@babel/helper-plugin-utils': 7.24.0
    dev: true

  /@babel/plugin-syntax-logical-assignment-operators@7.10.4(@babel/core@7.24.4):
    resolution: {integrity: sha512-d8waShlpFDinQ5MtvGU9xDAOzKH47+FFoney2baFIoMr952hKOLp1HR7VszoZvOsV/4+RRszNY7D17ba0te0ig==}
    peerDependencies:
      '@babel/core': ^7.0.0-0
    dependencies:
      '@babel/core': 7.24.4
      '@babel/helper-plugin-utils': 7.24.0
    dev: true

  /@babel/plugin-syntax-nullish-coalescing-operator@7.8.3(@babel/core@7.24.4):
    resolution: {integrity: sha512-aSff4zPII1u2QD7y+F8oDsz19ew4IGEJg9SVW+bqwpwtfFleiQDMdzA/R+UlWDzfnHFCxxleFT0PMIrR36XLNQ==}
    peerDependencies:
      '@babel/core': ^7.0.0-0
    dependencies:
      '@babel/core': 7.24.4
      '@babel/helper-plugin-utils': 7.24.0
    dev: true

  /@babel/plugin-syntax-numeric-separator@7.10.4(@babel/core@7.24.4):
    resolution: {integrity: sha512-9H6YdfkcK/uOnY/K7/aA2xpzaAgkQn37yzWUMRK7OaPOqOpGS1+n0H5hxT9AUw9EsSjPW8SVyMJwYRtWs3X3ug==}
    peerDependencies:
      '@babel/core': ^7.0.0-0
    dependencies:
      '@babel/core': 7.24.4
      '@babel/helper-plugin-utils': 7.24.0
    dev: true

  /@babel/plugin-syntax-object-rest-spread@7.8.3(@babel/core@7.24.4):
    resolution: {integrity: sha512-XoqMijGZb9y3y2XskN+P1wUGiVwWZ5JmoDRwx5+3GmEplNyVM2s2Dg8ILFQm8rWM48orGy5YpI5Bl8U1y7ydlA==}
    peerDependencies:
      '@babel/core': ^7.0.0-0
    dependencies:
      '@babel/core': 7.24.4
      '@babel/helper-plugin-utils': 7.24.0
    dev: true

  /@babel/plugin-syntax-optional-catch-binding@7.8.3(@babel/core@7.24.4):
    resolution: {integrity: sha512-6VPD0Pc1lpTqw0aKoeRTMiB+kWhAoT24PA+ksWSBrFtl5SIRVpZlwN3NNPQjehA2E/91FV3RjLWoVTglWcSV3Q==}
    peerDependencies:
      '@babel/core': ^7.0.0-0
    dependencies:
      '@babel/core': 7.24.4
      '@babel/helper-plugin-utils': 7.24.0
    dev: true

  /@babel/plugin-syntax-optional-chaining@7.8.3(@babel/core@7.24.4):
    resolution: {integrity: sha512-KoK9ErH1MBlCPxV0VANkXW2/dw4vlbGDrFgz8bmUsBGYkFRcbRwMh6cIJubdPrkxRwuGdtCk0v/wPTKbQgBjkg==}
    peerDependencies:
      '@babel/core': ^7.0.0-0
    dependencies:
      '@babel/core': 7.24.4
      '@babel/helper-plugin-utils': 7.24.0
    dev: true

  /@babel/plugin-syntax-top-level-await@7.14.5(@babel/core@7.24.4):
    resolution: {integrity: sha512-hx++upLv5U1rgYfwe1xBQUhRmU41NEvpUvrp8jkrSCdvGSnM5/qdRMtylJ6PG5OFkBaHkbTAKTnd3/YyESRHFw==}
    engines: {node: '>=6.9.0'}
    peerDependencies:
      '@babel/core': ^7.0.0-0
    dependencies:
      '@babel/core': 7.24.4
      '@babel/helper-plugin-utils': 7.24.0
    dev: true

  /@babel/runtime@7.24.4:
    resolution: {integrity: sha512-dkxf7+hn8mFBwKjs9bvBlArzLVxVbS8usaPUDd5p2a9JCL9tB8OaOVN1isD4+Xyk4ns89/xeOmbQvgdK7IIVdA==}
    engines: {node: '>=6.9.0'}
    dependencies:
      regenerator-runtime: 0.14.1
    dev: true

  /@babel/template@7.24.0:
    resolution: {integrity: sha512-Bkf2q8lMB0AFpX0NFEqSbx1OkTHf0f+0j82mkw+ZpzBnkk7e9Ql0891vlfgi+kHwOk8tQjiQHpqh4LaSa0fKEA==}
    engines: {node: '>=6.9.0'}
    dependencies:
      '@babel/code-frame': 7.24.2
      '@babel/parser': 7.24.4
      '@babel/types': 7.24.0
    dev: true

  /@babel/traverse@7.24.1:
    resolution: {integrity: sha512-xuU6o9m68KeqZbQuDt2TcKSxUw/mrsvavlEqQ1leZ/B+C9tk6E4sRWy97WaXgvq5E+nU3cXMxv3WKOCanVMCmQ==}
    engines: {node: '>=6.9.0'}
    dependencies:
      '@babel/code-frame': 7.24.2
      '@babel/generator': 7.24.4
      '@babel/helper-environment-visitor': 7.22.20
      '@babel/helper-function-name': 7.23.0
      '@babel/helper-hoist-variables': 7.22.5
      '@babel/helper-split-export-declaration': 7.22.6
      '@babel/parser': 7.24.4
      '@babel/types': 7.24.0
      debug: 4.3.4
      globals: 11.12.0
    transitivePeerDependencies:
      - supports-color
    dev: true

  /@babel/types@7.24.0:
    resolution: {integrity: sha512-+j7a5c253RfKh8iABBhywc8NSfP5LURe7Uh4qpsh6jc+aLJguvmIUBdjSdEMQv2bENrCR5MfRdjGo7vzS/ob7w==}
    engines: {node: '>=6.9.0'}
    dependencies:
      '@babel/helper-string-parser': 7.24.1
      '@babel/helper-validator-identifier': 7.22.20
      to-fast-properties: 2.0.0
    dev: true

  /@bcoe/v8-coverage@0.2.3:
    resolution: {integrity: sha512-0hYQ8SB4Db5zvZB4axdMHGwEaQjkZzFjQiN9LVYvIFB2nSUHW9tYpxWriPrWDASIxiaXax83REcLxuSdnGPZtw==}
    dev: true

  /@cbor-extract/cbor-extract-darwin-arm64@2.2.0:
    resolution: {integrity: sha512-P7swiOAdF7aSi0H+tHtHtr6zrpF3aAq/W9FXx5HektRvLTM2O89xCyXF3pk7pLc7QpaY7AoaE8UowVf9QBdh3w==}
    cpu: [arm64]
    os: [darwin]
    requiresBuild: true
    dev: false
    optional: true

  /@cbor-extract/cbor-extract-darwin-x64@2.2.0:
    resolution: {integrity: sha512-1liF6fgowph0JxBbYnAS7ZlqNYLf000Qnj4KjqPNW4GViKrEql2MgZnAsExhY9LSy8dnvA4C0qHEBgPrll0z0w==}
    cpu: [x64]
    os: [darwin]
    requiresBuild: true
    dev: false
    optional: true

  /@cbor-extract/cbor-extract-linux-arm64@2.2.0:
    resolution: {integrity: sha512-rQvhNmDuhjTVXSPFLolmQ47/ydGOFXtbR7+wgkSY0bdOxCFept1hvg59uiLPT2fVDuJFuEy16EImo5tE2x3RsQ==}
    cpu: [arm64]
    os: [linux]
    requiresBuild: true
    dev: false
    optional: true

  /@cbor-extract/cbor-extract-linux-arm@2.2.0:
    resolution: {integrity: sha512-QeBcBXk964zOytiedMPQNZr7sg0TNavZeuUCD6ON4vEOU/25+pLhNN6EDIKJ9VLTKaZ7K7EaAriyYQ1NQ05s/Q==}
    cpu: [arm]
    os: [linux]
    requiresBuild: true
    dev: false
    optional: true

  /@cbor-extract/cbor-extract-linux-x64@2.2.0:
    resolution: {integrity: sha512-cWLAWtT3kNLHSvP4RKDzSTX9o0wvQEEAj4SKvhWuOVZxiDAeQazr9A+PSiRILK1VYMLeDml89ohxCnUNQNQNCw==}
    cpu: [x64]
    os: [linux]
    requiresBuild: true
    dev: false
    optional: true

  /@cbor-extract/cbor-extract-win32-x64@2.2.0:
    resolution: {integrity: sha512-l2M+Z8DO2vbvADOBNLbbh9y5ST1RY5sqkWOg/58GkUPBYou/cuNZ68SGQ644f1CvZ8kcOxyZtw06+dxWHIoN/w==}
    cpu: [x64]
    os: [win32]
    requiresBuild: true
    dev: false
    optional: true

  /@changesets/apply-release-plan@6.1.4:
    resolution: {integrity: sha512-FMpKF1fRlJyCZVYHr3CbinpZZ+6MwvOtWUuO8uo+svcATEoc1zRDcj23pAurJ2TZ/uVz1wFHH6K3NlACy0PLew==}
    dependencies:
      '@babel/runtime': 7.24.4
      '@changesets/config': 2.3.1
      '@changesets/get-version-range-type': 0.3.2
      '@changesets/git': 2.0.0
      '@changesets/types': 5.2.1
      '@manypkg/get-packages': 1.1.3
      detect-indent: 6.1.0
      fs-extra: 7.0.1
      lodash.startcase: 4.4.0
      outdent: 0.5.0
      prettier: 2.8.8
      resolve-from: 5.0.0
      semver: 7.6.0
    dev: true

  /@changesets/assemble-release-plan@5.2.4:
    resolution: {integrity: sha512-xJkWX+1/CUaOUWTguXEbCDTyWJFECEhmdtbkjhn5GVBGxdP/JwaHBIU9sW3FR6gD07UwZ7ovpiPclQZs+j+mvg==}
    dependencies:
      '@babel/runtime': 7.24.4
      '@changesets/errors': 0.1.4
      '@changesets/get-dependents-graph': 1.3.6
      '@changesets/types': 5.2.1
      '@manypkg/get-packages': 1.1.3
      semver: 7.6.0
    dev: true

  /@changesets/changelog-git@0.1.14:
    resolution: {integrity: sha512-+vRfnKtXVWsDDxGctOfzJsPhaCdXRYoe+KyWYoq5X/GqoISREiat0l3L8B0a453B2B4dfHGcZaGyowHbp9BSaA==}
    dependencies:
      '@changesets/types': 5.2.1
    dev: true

  /@changesets/changelog-github@0.4.6:
    resolution: {integrity: sha512-ahR/+o3OPodzfG9kucEMU/tEtBgwy6QoJiWi1sDBPme8n3WjT6pBlbhqNYpWAJKilomwfjBGY0MTUTs6r9d1RQ==}
    dependencies:
      '@changesets/get-github-info': 0.5.2
      '@changesets/types': 5.2.1
      dotenv: 8.6.0
    transitivePeerDependencies:
      - encoding
    dev: true

  /@changesets/cli@2.24.4:
    resolution: {integrity: sha512-87JSwMv38zS3QW3062jXZYLsCNRtA08wa7vt3VnMmkGLfUMn2TTSfD+eSGVnKPJ/ycDCvAcCDnrv/B+gSX5KVA==}
    hasBin: true
    dependencies:
      '@babel/runtime': 7.24.4
      '@changesets/apply-release-plan': 6.1.4
      '@changesets/assemble-release-plan': 5.2.4
      '@changesets/changelog-git': 0.1.14
      '@changesets/config': 2.3.1
      '@changesets/errors': 0.1.4
      '@changesets/get-dependents-graph': 1.3.6
      '@changesets/get-release-plan': 3.0.17
      '@changesets/git': 1.5.0
      '@changesets/logger': 0.0.5
      '@changesets/pre': 1.0.14
      '@changesets/read': 0.5.9
      '@changesets/types': 5.2.1
      '@changesets/write': 0.2.3
      '@manypkg/get-packages': 1.1.3
      '@types/is-ci': 3.0.4
      '@types/semver': 6.2.7
      ansi-colors: 4.1.3
      chalk: 2.4.2
      enquirer: 2.4.1
      external-editor: 3.1.0
      fs-extra: 7.0.1
      human-id: 1.0.2
      is-ci: 3.0.1
      meow: 6.1.1
      outdent: 0.5.0
      p-limit: 2.3.0
      preferred-pm: 3.1.3
      resolve-from: 5.0.0
      semver: 5.7.2
      spawndamnit: 2.0.0
      term-size: 2.2.1
      tty-table: 4.2.3
    dev: true

  /@changesets/config@2.3.1:
    resolution: {integrity: sha512-PQXaJl82CfIXddUOppj4zWu+987GCw2M+eQcOepxN5s+kvnsZOwjEJO3DH9eVy+OP6Pg/KFEWdsECFEYTtbg6w==}
    dependencies:
      '@changesets/errors': 0.1.4
      '@changesets/get-dependents-graph': 1.3.6
      '@changesets/logger': 0.0.5
      '@changesets/types': 5.2.1
      '@manypkg/get-packages': 1.1.3
      fs-extra: 7.0.1
      micromatch: 4.0.5
    dev: true

  /@changesets/errors@0.1.4:
    resolution: {integrity: sha512-HAcqPF7snsUJ/QzkWoKfRfXushHTu+K5KZLJWPb34s4eCZShIf8BFO3fwq6KU8+G7L5KdtN2BzQAXOSXEyiY9Q==}
    dependencies:
      extendable-error: 0.1.7
    dev: true

  /@changesets/get-dependents-graph@1.3.6:
    resolution: {integrity: sha512-Q/sLgBANmkvUm09GgRsAvEtY3p1/5OCzgBE5vX3vgb5CvW0j7CEljocx5oPXeQSNph6FXulJlXV3Re/v3K3P3Q==}
    dependencies:
      '@changesets/types': 5.2.1
      '@manypkg/get-packages': 1.1.3
      chalk: 2.4.2
      fs-extra: 7.0.1
      semver: 7.6.0
    dev: true

  /@changesets/get-github-info@0.5.2:
    resolution: {integrity: sha512-JppheLu7S114aEs157fOZDjFqUDpm7eHdq5E8SSR0gUBTEK0cNSHsrSR5a66xs0z3RWuo46QvA3vawp8BxDHvg==}
    dependencies:
      dataloader: 1.4.0
      node-fetch: 2.6.7
    transitivePeerDependencies:
      - encoding
    dev: true

  /@changesets/get-release-plan@3.0.17:
    resolution: {integrity: sha512-6IwKTubNEgoOZwDontYc2x2cWXfr6IKxP3IhKeK+WjyD6y3M4Gl/jdQvBw+m/5zWILSOCAaGLu2ZF6Q+WiPniw==}
    dependencies:
      '@babel/runtime': 7.24.4
      '@changesets/assemble-release-plan': 5.2.4
      '@changesets/config': 2.3.1
      '@changesets/pre': 1.0.14
      '@changesets/read': 0.5.9
      '@changesets/types': 5.2.1
      '@manypkg/get-packages': 1.1.3
    dev: true

  /@changesets/get-version-range-type@0.3.2:
    resolution: {integrity: sha512-SVqwYs5pULYjYT4op21F2pVbcrca4qA/bAA3FmFXKMN7Y+HcO8sbZUTx3TAy2VXulP2FACd1aC7f2nTuqSPbqg==}
    dev: true

  /@changesets/git@1.5.0:
    resolution: {integrity: sha512-Xo8AT2G7rQJSwV87c8PwMm6BAc98BnufRMsML7m7Iw8Or18WFvFmxqG5aOL5PBvhgq9KrKvaeIBNIymracSuHg==}
    dependencies:
      '@babel/runtime': 7.24.4
      '@changesets/errors': 0.1.4
      '@changesets/types': 5.2.1
      '@manypkg/get-packages': 1.1.3
      is-subdir: 1.2.0
      spawndamnit: 2.0.0
    dev: true

  /@changesets/git@2.0.0:
    resolution: {integrity: sha512-enUVEWbiqUTxqSnmesyJGWfzd51PY4H7mH9yUw0hPVpZBJ6tQZFMU3F3mT/t9OJ/GjyiM4770i+sehAn6ymx6A==}
    dependencies:
      '@babel/runtime': 7.24.4
      '@changesets/errors': 0.1.4
      '@changesets/types': 5.2.1
      '@manypkg/get-packages': 1.1.3
      is-subdir: 1.2.0
      micromatch: 4.0.5
      spawndamnit: 2.0.0
    dev: true

  /@changesets/logger@0.0.5:
    resolution: {integrity: sha512-gJyZHomu8nASHpaANzc6bkQMO9gU/ib20lqew1rVx753FOxffnCrJlGIeQVxNWCqM+o6OOleCo/ivL8UAO5iFw==}
    dependencies:
      chalk: 2.4.2
    dev: true

  /@changesets/parse@0.3.16:
    resolution: {integrity: sha512-127JKNd167ayAuBjUggZBkmDS5fIKsthnr9jr6bdnuUljroiERW7FBTDNnNVyJ4l69PzR57pk6mXQdtJyBCJKg==}
    dependencies:
      '@changesets/types': 5.2.1
      js-yaml: 3.14.1
    dev: true

  /@changesets/pre@1.0.14:
    resolution: {integrity: sha512-dTsHmxQWEQekHYHbg+M1mDVYFvegDh9j/kySNuDKdylwfMEevTeDouR7IfHNyVodxZXu17sXoJuf2D0vi55FHQ==}
    dependencies:
      '@babel/runtime': 7.24.4
      '@changesets/errors': 0.1.4
      '@changesets/types': 5.2.1
      '@manypkg/get-packages': 1.1.3
      fs-extra: 7.0.1
    dev: true

  /@changesets/read@0.5.9:
    resolution: {integrity: sha512-T8BJ6JS6j1gfO1HFq50kU3qawYxa4NTbI/ASNVVCBTsKquy2HYwM9r7ZnzkiMe8IEObAJtUVGSrePCOxAK2haQ==}
    dependencies:
      '@babel/runtime': 7.24.4
      '@changesets/git': 2.0.0
      '@changesets/logger': 0.0.5
      '@changesets/parse': 0.3.16
      '@changesets/types': 5.2.1
      chalk: 2.4.2
      fs-extra: 7.0.1
      p-filter: 2.1.0
    dev: true

  /@changesets/types@4.1.0:
    resolution: {integrity: sha512-LDQvVDv5Kb50ny2s25Fhm3d9QSZimsoUGBsUioj6MC3qbMUCuC8GPIvk/M6IvXx3lYhAs0lwWUQLb+VIEUCECw==}
    dev: true

  /@changesets/types@5.2.1:
    resolution: {integrity: sha512-myLfHbVOqaq9UtUKqR/nZA/OY7xFjQMdfgfqeZIBK4d0hA6pgxArvdv8M+6NUzzBsjWLOtvApv8YHr4qM+Kpfg==}
    dev: true

  /@changesets/write@0.2.3:
    resolution: {integrity: sha512-Dbamr7AIMvslKnNYsLFafaVORx4H0pvCA2MHqgtNCySMe1blImEyAEOzDmcgKAkgz4+uwoLz7demIrX+JBr/Xw==}
    dependencies:
      '@babel/runtime': 7.24.4
      '@changesets/types': 5.2.1
      fs-extra: 7.0.1
      human-id: 1.0.2
      prettier: 2.8.8
    dev: true

  /@cnakazawa/watch@1.0.4:
    resolution: {integrity: sha512-v9kIhKwjeZThiWrLmj0y17CWoyddASLj9O2yvbZkbvw/N3rWOYy9zkV66ursAoVr0mV15bL8g0c4QZUE6cdDoQ==}
    engines: {node: '>=0.1.95'}
    hasBin: true
    dependencies:
      exec-sh: 0.3.6
      minimist: 1.2.8
    dev: true

  /@commitlint/cli@17.0.3:
    resolution: {integrity: sha512-oAo2vi5d8QZnAbtU5+0cR2j+A7PO8zuccux65R/EycwvsZrDVyW518FFrnJK2UQxbRtHFFIG+NjQ6vOiJV0Q8A==}
    engines: {node: '>=v14'}
    hasBin: true
    dependencies:
      '@commitlint/format': 17.8.1
      '@commitlint/lint': 17.8.1
      '@commitlint/load': 17.8.1
      '@commitlint/read': 17.8.1
      '@commitlint/types': 17.8.1
      execa: 5.1.1
      lodash: 4.17.21
      resolve-from: 5.0.0
      resolve-global: 1.0.0
      yargs: 17.7.2
    transitivePeerDependencies:
      - '@swc/core'
      - '@swc/wasm'
    dev: true

  /@commitlint/config-conventional@17.0.3:
    resolution: {integrity: sha512-HCnzTm5ATwwwzNVq5Y57poS0a1oOOcd5pc1MmBpLbGmSysc4i7F/++JuwtdFPu16sgM3H9J/j2zznRLOSGVO2A==}
    engines: {node: '>=v14'}
    dependencies:
      conventional-changelog-conventionalcommits: 5.0.0
    dev: true

  /@commitlint/config-validator@17.8.1:
    resolution: {integrity: sha512-UUgUC+sNiiMwkyiuIFR7JG2cfd9t/7MV8VB4TZ+q02ZFkHoduUS4tJGsCBWvBOGD9Btev6IecPMvlWUfJorkEA==}
    engines: {node: '>=v14'}
    dependencies:
      '@commitlint/types': 17.8.1
      ajv: 8.12.0
    dev: true

  /@commitlint/ensure@17.8.1:
    resolution: {integrity: sha512-xjafwKxid8s1K23NFpL8JNo6JnY/ysetKo8kegVM7c8vs+kWLP8VrQq+NbhgVlmCojhEDbzQKp4eRXSjVOGsow==}
    engines: {node: '>=v14'}
    dependencies:
      '@commitlint/types': 17.8.1
      lodash.camelcase: 4.3.0
      lodash.kebabcase: 4.1.1
      lodash.snakecase: 4.1.1
      lodash.startcase: 4.4.0
      lodash.upperfirst: 4.3.1
    dev: true

  /@commitlint/execute-rule@17.8.1:
    resolution: {integrity: sha512-JHVupQeSdNI6xzA9SqMF+p/JjrHTcrJdI02PwesQIDCIGUrv04hicJgCcws5nzaoZbROapPs0s6zeVHoxpMwFQ==}
    engines: {node: '>=v14'}
    dev: true

  /@commitlint/format@17.8.1:
    resolution: {integrity: sha512-f3oMTyZ84M9ht7fb93wbCKmWxO5/kKSbwuYvS867duVomoOsgrgljkGGIztmT/srZnaiGbaK8+Wf8Ik2tSr5eg==}
    engines: {node: '>=v14'}
    dependencies:
      '@commitlint/types': 17.8.1
      chalk: 4.1.1
    dev: true

  /@commitlint/is-ignored@17.8.1:
    resolution: {integrity: sha512-UshMi4Ltb4ZlNn4F7WtSEugFDZmctzFpmbqvpyxD3la510J+PLcnyhf9chs7EryaRFJMdAKwsEKfNK0jL/QM4g==}
    engines: {node: '>=v14'}
    dependencies:
      '@commitlint/types': 17.8.1
      semver: 7.5.4
    dev: true

  /@commitlint/lint@17.8.1:
    resolution: {integrity: sha512-aQUlwIR1/VMv2D4GXSk7PfL5hIaFSfy6hSHV94O8Y27T5q+DlDEgd/cZ4KmVI+MWKzFfCTiTuWqjfRSfdRllCA==}
    engines: {node: '>=v14'}
    dependencies:
      '@commitlint/is-ignored': 17.8.1
      '@commitlint/parse': 17.8.1
      '@commitlint/rules': 17.8.1
      '@commitlint/types': 17.8.1
    dev: true

  /@commitlint/load@17.8.1:
    resolution: {integrity: sha512-iF4CL7KDFstP1kpVUkT8K2Wl17h2yx9VaR1ztTc8vzByWWcbO/WaKwxsnCOqow9tVAlzPfo1ywk9m2oJ9ucMqA==}
    engines: {node: '>=v14'}
    dependencies:
      '@commitlint/config-validator': 17.8.1
      '@commitlint/execute-rule': 17.8.1
      '@commitlint/resolve-extends': 17.8.1
      '@commitlint/types': 17.8.1
      '@types/node': 20.5.1
      chalk: 4.1.1
      cosmiconfig: 8.3.6(typescript@4.9.4)
      cosmiconfig-typescript-loader: 4.4.0(@types/node@20.5.1)(cosmiconfig@8.3.6)(ts-node@10.9.2)(typescript@4.9.4)
      lodash.isplainobject: 4.0.6
      lodash.merge: 4.6.2
      lodash.uniq: 4.5.0
      resolve-from: 5.0.0
      ts-node: 10.9.2(@types/node@20.5.1)(typescript@4.9.4)
      typescript: 4.9.4
    transitivePeerDependencies:
      - '@swc/core'
      - '@swc/wasm'
    dev: true

  /@commitlint/message@17.8.1:
    resolution: {integrity: sha512-6bYL1GUQsD6bLhTH3QQty8pVFoETfFQlMn2Nzmz3AOLqRVfNNtXBaSY0dhZ0dM6A2MEq4+2d7L/2LP8TjqGRkA==}
    engines: {node: '>=v14'}
    dev: true

  /@commitlint/parse@17.8.1:
    resolution: {integrity: sha512-/wLUickTo0rNpQgWwLPavTm7WbwkZoBy3X8PpkUmlSmQJyWQTj0m6bDjiykMaDt41qcUbfeFfaCvXfiR4EGnfw==}
    engines: {node: '>=v14'}
    dependencies:
      '@commitlint/types': 17.8.1
      conventional-changelog-angular: 6.0.0
      conventional-commits-parser: 4.0.0
    dev: true

  /@commitlint/read@17.8.1:
    resolution: {integrity: sha512-Fd55Oaz9irzBESPCdMd8vWWgxsW3OWR99wOntBDHgf9h7Y6OOHjWEdS9Xzen1GFndqgyoaFplQS5y7KZe0kO2w==}
    engines: {node: '>=v14'}
    dependencies:
      '@commitlint/top-level': 17.8.1
      '@commitlint/types': 17.8.1
      fs-extra: 11.2.0
      git-raw-commits: 2.0.11
      minimist: 1.2.8
    dev: true

  /@commitlint/resolve-extends@17.8.1:
    resolution: {integrity: sha512-W/ryRoQ0TSVXqJrx5SGkaYuAaE/BUontL1j1HsKckvM6e5ZaG0M9126zcwL6peKSuIetJi7E87PRQF8O86EW0Q==}
    engines: {node: '>=v14'}
    dependencies:
      '@commitlint/config-validator': 17.8.1
      '@commitlint/types': 17.8.1
      import-fresh: 3.3.0
      lodash.mergewith: 4.6.2
      resolve-from: 5.0.0
      resolve-global: 1.0.0
    dev: true

  /@commitlint/rules@17.8.1:
    resolution: {integrity: sha512-2b7OdVbN7MTAt9U0vKOYKCDsOvESVXxQmrvuVUZ0rGFMCrCPJWWP1GJ7f0lAypbDAhaGb8zqtdOr47192LBrIA==}
    engines: {node: '>=v14'}
    dependencies:
      '@commitlint/ensure': 17.8.1
      '@commitlint/message': 17.8.1
      '@commitlint/to-lines': 17.8.1
      '@commitlint/types': 17.8.1
      execa: 5.1.1
    dev: true

  /@commitlint/to-lines@17.8.1:
    resolution: {integrity: sha512-LE0jb8CuR/mj6xJyrIk8VLz03OEzXFgLdivBytoooKO5xLt5yalc8Ma5guTWobw998sbR3ogDd+2jed03CFmJA==}
    engines: {node: '>=v14'}
    dev: true

  /@commitlint/top-level@17.8.1:
    resolution: {integrity: sha512-l6+Z6rrNf5p333SHfEte6r+WkOxGlWK4bLuZKbtf/2TXRN+qhrvn1XE63VhD8Oe9oIHQ7F7W1nG2k/TJFhx2yA==}
    engines: {node: '>=v14'}
    dependencies:
      find-up: 5.0.0
    dev: true

  /@commitlint/types@17.8.1:
    resolution: {integrity: sha512-PXDQXkAmiMEG162Bqdh9ChML/GJZo6vU+7F03ALKDK8zYc6SuAr47LjG7hGYRqUOz+WK0dU7bQ0xzuqFMdxzeQ==}
    engines: {node: '>=v14'}
    dependencies:
      chalk: 4.1.1
    dev: true

  /@cspotcode/source-map-support@0.8.1:
    resolution: {integrity: sha512-IchNf6dN4tHoMFIn/7OE8LWZ19Y6q/67Bmf6vnGREv8RSbBVb9LPJxEcnwrcwX6ixSvaiGoomAUvu4YSxXrVgw==}
    engines: {node: '>=12'}
    dependencies:
      '@jridgewell/trace-mapping': 0.3.9
    dev: true

  /@eslint/eslintrc@1.4.1:
    resolution: {integrity: sha512-XXrH9Uarn0stsyldqDYq8r++mROmWRI1xKMXa640Bb//SY1+ECYX6VzT6Lcx5frD0V30XieqJ0oX9I2Xj5aoMA==}
    engines: {node: ^12.22.0 || ^14.17.0 || >=16.0.0}
    dependencies:
      ajv: 6.12.6
      debug: 4.3.4
      espree: 9.6.1
      globals: 13.24.0
      ignore: 5.3.1
      import-fresh: 3.3.0
      js-yaml: 4.1.0
      minimatch: 3.1.2
      strip-json-comments: 3.1.1
    transitivePeerDependencies:
      - supports-color
    dev: true

  /@hexagon/base64@1.1.26:
    resolution: {integrity: sha512-9HYANYWJAwBbxjkz5P0ZB+JXX7kH7HhUG0FmIBcF7GUmnl6mXnAHFuGOkssW7v2RLNnVvjcKIeOqywSHfw21Qg==}
    dev: false

  /@humanwhocodes/config-array@0.9.5:
    resolution: {integrity: sha512-ObyMyWxZiCu/yTisA7uzx81s40xR2fD5Cg/2Kq7G02ajkNubJf6BopgDTmDyc3U7sXpNKM8cYOw7s7Tyr+DnCw==}
    engines: {node: '>=10.10.0'}
    dependencies:
      '@humanwhocodes/object-schema': 1.2.1
      debug: 4.3.4
      minimatch: 3.1.2
    transitivePeerDependencies:
      - supports-color
    dev: true

  /@humanwhocodes/object-schema@1.2.1:
    resolution: {integrity: sha512-ZnQMnLV4e7hDlUvw8H+U8ASL02SS2Gn6+9Ac3wGGLIe7+je2AeAOxPY+izIPJDfFDb7eDjev0Us8MO1iFRN8hA==}
    dev: true

  /@istanbuljs/load-nyc-config@1.1.0:
    resolution: {integrity: sha512-VjeHSlIzpv/NyD3N0YuHfXOPDIixcA1q2ZV98wsMqcYlPmv2n3Yb2lYP9XMElnaFVXg5A7YLTeLu6V84uQDjmQ==}
    engines: {node: '>=8'}
    dependencies:
      camelcase: 5.3.1
      find-up: 4.1.0
      get-package-type: 0.1.0
      js-yaml: 3.14.1
      resolve-from: 5.0.0
    dev: true

  /@istanbuljs/schema@0.1.3:
    resolution: {integrity: sha512-ZXRY4jNvVgSVQ8DL3LTcakaAtXwTVUxE81hslsyD2AtoXW/wVob10HkOJ1X/pAlcI7D+2YoZKg5do8G/w6RYgA==}
    engines: {node: '>=8'}
    dev: true

  /@jest/console@26.6.2:
    resolution: {integrity: sha512-IY1R2i2aLsLr7Id3S6p2BA82GNWryt4oSvEXLAKc+L2zdi89dSkE8xC1C+0kpATG4JhBJREnQOH7/zmccM2B0g==}
    engines: {node: '>= 10.14.2'}
    dependencies:
      '@jest/types': 26.6.2
      '@types/node': 18.11.18
      chalk: 4.1.1
      jest-message-util: 26.6.2
      jest-util: 26.6.2
      slash: 3.0.0
    dev: true

  /@jest/core@26.6.3:
    resolution: {integrity: sha512-xvV1kKbhfUqFVuZ8Cyo+JPpipAHHAV3kcDBftiduK8EICXmTFddryy3P7NfZt8Pv37rA9nEJBKCCkglCPt/Xjw==}
    engines: {node: '>= 10.14.2'}
    dependencies:
      '@jest/console': 26.6.2
      '@jest/reporters': 26.6.2
      '@jest/test-result': 26.6.2
      '@jest/transform': 26.6.2
      '@jest/types': 26.6.2
      '@types/node': 18.11.18
      ansi-escapes: 4.3.2
      chalk: 4.1.1
      exit: 0.1.2
      graceful-fs: 4.2.11
      jest-changed-files: 26.6.2
      jest-config: 26.6.3
      jest-haste-map: 26.6.2
      jest-message-util: 26.6.2
      jest-regex-util: 26.0.0
      jest-resolve: 26.6.2
      jest-resolve-dependencies: 26.6.3
      jest-runner: 26.6.3
      jest-runtime: 26.6.3
      jest-snapshot: 26.6.2
      jest-util: 26.6.2
      jest-validate: 26.6.2
      jest-watcher: 26.6.2
      micromatch: 4.0.5
      p-each-series: 2.2.0
      rimraf: 3.0.2
      slash: 3.0.0
      strip-ansi: 6.0.1
    transitivePeerDependencies:
      - bufferutil
      - canvas
      - supports-color
      - ts-node
      - utf-8-validate
    dev: true

  /@jest/environment@26.6.2:
    resolution: {integrity: sha512-nFy+fHl28zUrRsCeMB61VDThV1pVTtlEokBRgqPrcT1JNq4yRNIyTHfyht6PqtUvY9IsuLGTrbG8kPXjSZIZwA==}
    engines: {node: '>= 10.14.2'}
    dependencies:
      '@jest/fake-timers': 26.6.2
      '@jest/types': 26.6.2
      '@types/node': 18.11.18
      jest-mock: 26.6.2
    dev: true

  /@jest/fake-timers@26.6.2:
    resolution: {integrity: sha512-14Uleatt7jdzefLPYM3KLcnUl1ZNikaKq34enpb5XG9i81JpppDb5muZvonvKyrl7ftEHkKS5L5/eB/kxJ+bvA==}
    engines: {node: '>= 10.14.2'}
    dependencies:
      '@jest/types': 26.6.2
      '@sinonjs/fake-timers': 6.0.1
      '@types/node': 18.11.18
      jest-message-util: 26.6.2
      jest-mock: 26.6.2
      jest-util: 26.6.2
    dev: true

  /@jest/globals@26.6.2:
    resolution: {integrity: sha512-85Ltnm7HlB/KesBUuALwQ68YTU72w9H2xW9FjZ1eL1U3lhtefjjl5c2MiUbpXt/i6LaPRvoOFJ22yCBSfQ0JIA==}
    engines: {node: '>= 10.14.2'}
    dependencies:
      '@jest/environment': 26.6.2
      '@jest/types': 26.6.2
      expect: 26.6.2
    dev: true

  /@jest/reporters@26.6.2:
    resolution: {integrity: sha512-h2bW53APG4HvkOnVMo8q3QXa6pcaNt1HkwVsOPMBV6LD/q9oSpxNSYZQYkAnjdMjrJ86UuYeLo+aEZClV6opnw==}
    engines: {node: '>= 10.14.2'}
    dependencies:
      '@bcoe/v8-coverage': 0.2.3
      '@jest/console': 26.6.2
      '@jest/test-result': 26.6.2
      '@jest/transform': 26.6.2
      '@jest/types': 26.6.2
      chalk: 4.1.1
      collect-v8-coverage: 1.0.2
      exit: 0.1.2
      glob: 7.2.3
      graceful-fs: 4.2.11
      istanbul-lib-coverage: 3.2.2
      istanbul-lib-instrument: 4.0.3
      istanbul-lib-report: 3.0.1
      istanbul-lib-source-maps: 4.0.1
      istanbul-reports: 3.1.7
      jest-haste-map: 26.6.2
      jest-resolve: 26.6.2
      jest-util: 26.6.2
      jest-worker: 26.6.2
      slash: 3.0.0
      source-map: 0.6.1
      string-length: 4.0.2
      terminal-link: 2.1.1
      v8-to-istanbul: 7.1.2
    optionalDependencies:
      node-notifier: 8.0.2
    transitivePeerDependencies:
      - supports-color
    dev: true

  /@jest/source-map@26.6.2:
    resolution: {integrity: sha512-YwYcCwAnNmOVsZ8mr3GfnzdXDAl4LaenZP5z+G0c8bzC9/dugL8zRmxZzdoTl4IaS3CryS1uWnROLPFmb6lVvA==}
    engines: {node: '>= 10.14.2'}
    dependencies:
      callsites: 3.1.0
      graceful-fs: 4.2.11
      source-map: 0.6.1
    dev: true

  /@jest/test-result@26.6.2:
    resolution: {integrity: sha512-5O7H5c/7YlojphYNrK02LlDIV2GNPYisKwHm2QTKjNZeEzezCbwYs9swJySv2UfPMyZ0VdsmMv7jIlD/IKYQpQ==}
    engines: {node: '>= 10.14.2'}
    dependencies:
      '@jest/console': 26.6.2
      '@jest/types': 26.6.2
      '@types/istanbul-lib-coverage': 2.0.6
      collect-v8-coverage: 1.0.2
    dev: true

  /@jest/test-sequencer@26.6.3:
    resolution: {integrity: sha512-YHlVIjP5nfEyjlrSr8t/YdNfU/1XEt7c5b4OxcXCjyRhjzLYu/rO69/WHPuYcbCWkz8kAeZVZp2N2+IOLLEPGw==}
    engines: {node: '>= 10.14.2'}
    dependencies:
      '@jest/test-result': 26.6.2
      graceful-fs: 4.2.11
      jest-haste-map: 26.6.2
      jest-runner: 26.6.3
      jest-runtime: 26.6.3
    transitivePeerDependencies:
      - bufferutil
      - canvas
      - supports-color
      - ts-node
      - utf-8-validate
    dev: true

  /@jest/transform@26.6.2:
    resolution: {integrity: sha512-E9JjhUgNzvuQ+vVAL21vlyfy12gP0GhazGgJC4h6qUt1jSdUXGWJ1wfu/X7Sd8etSgxV4ovT1pb9v5D6QW4XgA==}
    engines: {node: '>= 10.14.2'}
    dependencies:
      '@babel/core': 7.24.4
      '@jest/types': 26.6.2
      babel-plugin-istanbul: 6.1.1
      chalk: 4.1.1
      convert-source-map: 1.9.0
      fast-json-stable-stringify: 2.1.0
      graceful-fs: 4.2.11
      jest-haste-map: 26.6.2
      jest-regex-util: 26.0.0
      jest-util: 26.6.2
      micromatch: 4.0.5
      pirates: 4.0.6
      slash: 3.0.0
      source-map: 0.6.1
      write-file-atomic: 3.0.3
    transitivePeerDependencies:
      - supports-color
    dev: true

  /@jest/types@26.6.2:
    resolution: {integrity: sha512-fC6QCp7Sc5sX6g8Tvbmj4XUTbyrik0akgRy03yjXbQaBWWNWGE7SGtJk98m0N8nzegD/7SggrUlivxo5ax4KWQ==}
    engines: {node: '>= 10.14.2'}
    dependencies:
      '@types/istanbul-lib-coverage': 2.0.6
      '@types/istanbul-reports': 3.0.4
      '@types/node': 18.11.18
      '@types/yargs': 15.0.19
      chalk: 4.1.1
    dev: true

  /@jridgewell/gen-mapping@0.3.5:
    resolution: {integrity: sha512-IzL8ZoEDIBRWEzlCcRhOaCupYyN5gdIK+Q6fbFdPDg6HqX6jpkItn7DFIpW9LQzXG6Df9sA7+OKnq0qlz/GaQg==}
    engines: {node: '>=6.0.0'}
    dependencies:
      '@jridgewell/set-array': 1.2.1
      '@jridgewell/sourcemap-codec': 1.4.15
      '@jridgewell/trace-mapping': 0.3.25
    dev: true

  /@jridgewell/resolve-uri@3.1.2:
    resolution: {integrity: sha512-bRISgCIjP20/tbWSPWMEi54QVPRZExkuD9lJL+UIxUKtwVJA8wW1Trb1jMs1RFXo1CBTNZ/5hpC9QvmKWdopKw==}
    engines: {node: '>=6.0.0'}
    dev: true

  /@jridgewell/set-array@1.2.1:
    resolution: {integrity: sha512-R8gLRTZeyp03ymzP/6Lil/28tGeGEzhx1q2k703KGWRAI1VdvPIXdG70VJc2pAMw3NA6JKL5hhFu1sJX0Mnn/A==}
    engines: {node: '>=6.0.0'}
    dev: true

  /@jridgewell/sourcemap-codec@1.4.15:
    resolution: {integrity: sha512-eF2rxCRulEKXHTRiDrDy6erMYWqNw4LPdQ8UQA4huuxaQsVeRPFl2oM8oDGxMFhJUWZf9McpLtJasDDZb/Bpeg==}
    dev: true

  /@jridgewell/trace-mapping@0.3.25:
    resolution: {integrity: sha512-vNk6aEwybGtawWmy/PzwnGDOjCkLWSD2wqvjGGAgOAwCGWySYXfYoxt00IJkTF+8Lb57DwOb3Aa0o9CApepiYQ==}
    dependencies:
      '@jridgewell/resolve-uri': 3.1.2
      '@jridgewell/sourcemap-codec': 1.4.15
    dev: true

  /@jridgewell/trace-mapping@0.3.9:
    resolution: {integrity: sha512-3Belt6tdc8bPgAtbcmdtNJlirVoTmEb5e2gC94PnkwEW9jI6CAHUeoG85tjWP5WquqfavoMtMwiG4P926ZKKuQ==}
    dependencies:
      '@jridgewell/resolve-uri': 3.1.2
      '@jridgewell/sourcemap-codec': 1.4.15
    dev: true

  /@manypkg/find-root@1.1.0:
    resolution: {integrity: sha512-mki5uBvhHzO8kYYix/WRy2WX8S3B5wdVSc9D6KcU5lQNglP2yt58/VfLuAK49glRXChosY8ap2oJ1qgma3GUVA==}
    dependencies:
      '@babel/runtime': 7.24.4
      '@types/node': 12.20.55
      find-up: 4.1.0
      fs-extra: 8.1.0
    dev: true

  /@manypkg/get-packages@1.1.3:
    resolution: {integrity: sha512-fo+QhuU3qE/2TQMQmbVMqaQ6EWbMhi4ABWP+O4AM1NqPBuy0OrApV5LO6BrrgnhtAHS2NH6RrVk9OL181tTi8A==}
    dependencies:
      '@babel/runtime': 7.24.4
      '@changesets/types': 4.1.0
      '@manypkg/find-root': 1.1.0
      fs-extra: 8.1.0
      globby: 11.1.0
      read-yaml-file: 1.1.0
    dev: true

  /@near-js/accounts@1.1.0:
    resolution: {integrity: sha512-YYudGgVepuWsLfusslj423IqH31A1YNS10ETgrg5zT8HEYUPpkevsdCAKslaihjQUAV6TVZ6bb3BjT7skoDMOg==}
    dependencies:
      '@near-js/crypto': 1.2.2
      '@near-js/providers': 0.2.0
      '@near-js/signers': 0.1.2
      '@near-js/transactions': 1.2.0
      '@near-js/types': 0.1.0
      '@near-js/utils': 0.2.0
      borsh: 1.0.0
      depd: 2.0.0
      is-my-json-valid: 2.20.6
      lru_map: 0.4.1
      near-abi: 0.1.1
    transitivePeerDependencies:
      - encoding

  /@near-js/crypto@1.2.2:
    resolution: {integrity: sha512-a/1SICBPg6zo+VGOy+HT448+uHXmlYnP4vwNUdJnmn0yMksi30G1N8BSU5tnP1SX904EASu1pdqSMWslERrCQw==}
    dependencies:
      '@near-js/types': 0.1.0
      '@near-js/utils': 0.2.0
      '@noble/curves': 1.2.0
      borsh: 1.0.0
      randombytes: 2.1.0

  /@near-js/keystores-browser@0.0.10:
    resolution: {integrity: sha512-JX9WbpPnlKQCxEXJJ/AZHj2z2yuR/UnHcUPszz+Q2v1moL5wETBSuwe6jQOfmYZoM+vGU2Vh4fz3V8Ml/Oz3bw==}
    dependencies:
      '@near-js/crypto': 1.2.2
      '@near-js/keystores': 0.0.10

  /@near-js/keystores-node@0.0.10:
    resolution: {integrity: sha512-fM5T+1pe1zHsaBwTW0JzPd5U93u6oGzUheg8Xpj8vEjSvISd9kreY14IQkbtXCtzsTsiIel05mIqHgmg35QNjg==}
    dependencies:
      '@near-js/crypto': 1.2.2
      '@near-js/keystores': 0.0.10

  /@near-js/keystores@0.0.10:
    resolution: {integrity: sha512-rzGMkqY7EcIbUPrcSjK1RJi3dTXusfmZcxg2Jcc9u7VVjEjP/HVnvVaazsYC1la7812VSrDPxqHsZRzWSFxtMA==}
    dependencies:
      '@near-js/crypto': 1.2.2
      '@near-js/types': 0.1.0

  /@near-js/providers@0.2.0:
    resolution: {integrity: sha512-K7RJTkVbn6SD68p/8TkxFjp6jhxNQrkjZ+etQxrBRAMS6kupLTobV+9AfAc1OaORO47X873p4BRhbm9KhCdmZg==}
    dependencies:
      '@near-js/transactions': 1.2.0
      '@near-js/types': 0.1.0
      '@near-js/utils': 0.2.0
      borsh: 1.0.0
      http-errors: 1.7.2
    optionalDependencies:
      node-fetch: 2.6.7
    transitivePeerDependencies:
      - encoding

  /@near-js/signers@0.1.2:
    resolution: {integrity: sha512-Echz+ldAFUDGntiBcnCZN4scHBIccz6xVC0Zt9cZu9I4SGKrWga0vNfAwXGVGep8YCEu8MwI9lE2B5n2ouc6kg==}
    dependencies:
      '@near-js/crypto': 1.2.2
      '@near-js/keystores': 0.0.10
      '@noble/hashes': 1.3.3

  /@near-js/transactions@1.2.0:
    resolution: {integrity: sha512-I9UVVPg0HHQUpL17tb9L1HgTMG5+KREI2mNQlvJhF5uE6DrI2tC/O4rQf3HZOUVWpUhOiXSKRfSXpgZq5TbXaw==}
    dependencies:
      '@near-js/crypto': 1.2.2
      '@near-js/signers': 0.1.2
      '@near-js/types': 0.1.0
      '@near-js/utils': 0.2.0
      '@noble/hashes': 1.3.3
      borsh: 1.0.0

  /@near-js/types@0.1.0:
    resolution: {integrity: sha512-uQTB3G7251cKCFhM4poAgypTODb83jrqD5A5B0Nr89TAGbsYM2ozXJyffJpsWedbYhK527Jx/BFgs+Jzf3oO5g==}

  /@near-js/utils@0.2.0:
    resolution: {integrity: sha512-Ul0NoOiV/vW6hnkYVMwRNbP18hB7mCRkqgSe1a2Qoe+3xFOMnjLVVod3Y1l/QXgp4yNDrLOd6r4PDPI72eKUww==}
    dependencies:
      '@near-js/types': 0.1.0
      bs58: 4.0.0
      depd: 2.0.0
      mustache: 4.0.0

  /@near-js/wallet-account@1.2.0:
    resolution: {integrity: sha512-3y0VxE2R2FxAHFJpRkhqIp+ZTc+/n42u3qSH0vzTTihzL2zfGF6z9Y2ArNQ7lQKNyiXd0vsFdAIwVcX5pEfq3A==}
    dependencies:
      '@near-js/accounts': 1.1.0
      '@near-js/crypto': 1.2.2
      '@near-js/keystores': 0.0.10
      '@near-js/providers': 0.2.0
      '@near-js/signers': 0.1.2
      '@near-js/transactions': 1.2.0
      '@near-js/types': 0.1.0
      '@near-js/utils': 0.2.0
      borsh: 1.0.0
    transitivePeerDependencies:
      - encoding

  /@noble/curves@1.2.0:
    resolution: {integrity: sha512-oYclrNgRaM9SsBUBVbb8M6DTV7ZHRTKugureoYEncY5c65HOmRzvSiTE3y5CYaPYJA/GVkrhXEoF0M3Ya9PMnw==}
    dependencies:
      '@noble/hashes': 1.3.2

  /@noble/hashes@1.3.2:
    resolution: {integrity: sha512-MVC8EAQp7MvEcm30KWENFjgR+Mkmf+D189XJTkFIlwohU5hcBbn1ZkKq7KVTi2Hme3PMGF390DaL52beVrIihQ==}
    engines: {node: '>= 16'}

  /@noble/hashes@1.3.3:
    resolution: {integrity: sha512-V7/fPHgl+jsVPXqqeOzT8egNj2iBIVt+ECeMMG8TdcnTikP3oaBtUVqpT/gYCR68aEBJSF+XbYUxStjbFMqIIA==}
    engines: {node: '>= 16'}

  /@nodelib/fs.scandir@2.1.5:
    resolution: {integrity: sha512-vq24Bq3ym5HEQm2NKCr3yXDwjc7vTsEThRDnkp2DK9p1uqLR+DHurm/NOTo0KG7HYHU7eppKZj3MyqYuMBf62g==}
    engines: {node: '>= 8'}
    dependencies:
      '@nodelib/fs.stat': 2.0.5
      run-parallel: 1.2.0
    dev: true

  /@nodelib/fs.stat@2.0.5:
    resolution: {integrity: sha512-RkhPPp2zrqDAQA/2jNhnztcPAlv64XdhIp7a7454A5ovI7Bukxgt7MX7udwAu3zg1DcpPU0rz3VV1SeaqvY4+A==}
    engines: {node: '>= 8'}
    dev: true

  /@nodelib/fs.walk@1.2.8:
    resolution: {integrity: sha512-oGB+UxlgWcgQkgwo8GcEGwemoTFt3FIO9ababBmaGwXIoBKZ+GTy0pP185beGg7Llih/NSHSV2XAs1lnznocSg==}
    engines: {node: '>= 8'}
    dependencies:
      '@nodelib/fs.scandir': 2.1.5
      fastq: 1.17.1
    dev: true

  /@octokit/auth-token@2.5.0:
    resolution: {integrity: sha512-r5FVUJCOLl19AxiuZD2VRZ/ORjp/4IN98Of6YJoJOkY75CIBuYfmiNHGrDwXr+aLGG55igl9QrxX3hbiXlLb+g==}
    dependencies:
      '@octokit/types': 6.41.0
    dev: true

  /@octokit/core@3.6.0:
    resolution: {integrity: sha512-7RKRKuA4xTjMhY+eG3jthb3hlZCsOwg3rztWh75Xc+ShDWOfDDATWbeZpAHBNRpm4Tv9WgBMOy1zEJYXG6NJ7Q==}
    dependencies:
      '@octokit/auth-token': 2.5.0
      '@octokit/graphql': 4.8.0
      '@octokit/request': 5.6.3
      '@octokit/request-error': 2.1.0
      '@octokit/types': 6.41.0
      before-after-hook: 2.2.3
      universal-user-agent: 6.0.1
    transitivePeerDependencies:
      - encoding
    dev: true

  /@octokit/endpoint@6.0.12:
    resolution: {integrity: sha512-lF3puPwkQWGfkMClXb4k/eUT/nZKQfxinRWJrdZaJO85Dqwo/G0yOC434Jr2ojwafWJMYqFGFa5ms4jJUgujdA==}
    dependencies:
      '@octokit/types': 6.41.0
      is-plain-object: 5.0.0
      universal-user-agent: 6.0.1
    dev: true

  /@octokit/graphql@4.8.0:
    resolution: {integrity: sha512-0gv+qLSBLKF0z8TKaSKTsS39scVKF9dbMxJpj3U0vC7wjNWFuIpL/z76Qe2fiuCbDRcJSavkXsVtMS6/dtQQsg==}
    dependencies:
      '@octokit/request': 5.6.3
      '@octokit/types': 6.41.0
      universal-user-agent: 6.0.1
    transitivePeerDependencies:
      - encoding
    dev: true

  /@octokit/openapi-types@12.11.0:
    resolution: {integrity: sha512-VsXyi8peyRq9PqIz/tpqiL2w3w80OgVMwBHltTml3LmVvXiphgeqmY9mvBw9Wu7e0QWk/fqD37ux8yP5uVekyQ==}
    dev: true

  /@octokit/plugin-paginate-rest@2.21.3(@octokit/core@3.6.0):
    resolution: {integrity: sha512-aCZTEf0y2h3OLbrgKkrfFdjRL6eSOo8komneVQJnYecAxIej7Bafor2xhuDJOIFau4pk0i/P28/XgtbyPF0ZHw==}
    peerDependencies:
      '@octokit/core': '>=2'
    dependencies:
      '@octokit/core': 3.6.0
      '@octokit/types': 6.41.0
    dev: true

  /@octokit/plugin-request-log@1.0.4(@octokit/core@3.6.0):
    resolution: {integrity: sha512-mLUsMkgP7K/cnFEw07kWqXGF5LKrOkD+lhCrKvPHXWDywAwuDUeDwWBpc69XK3pNX0uKiVt8g5z96PJ6z9xCFA==}
    peerDependencies:
      '@octokit/core': '>=3'
    dependencies:
      '@octokit/core': 3.6.0
    dev: true

  /@octokit/plugin-rest-endpoint-methods@5.16.2(@octokit/core@3.6.0):
    resolution: {integrity: sha512-8QFz29Fg5jDuTPXVtey05BLm7OB+M8fnvE64RNegzX7U+5NUXcOcnpTIK0YfSHBg8gYd0oxIq3IZTe9SfPZiRw==}
    peerDependencies:
      '@octokit/core': '>=3'
    dependencies:
      '@octokit/core': 3.6.0
      '@octokit/types': 6.41.0
      deprecation: 2.3.1
    dev: true

  /@octokit/request-error@2.1.0:
    resolution: {integrity: sha512-1VIvgXxs9WHSjicsRwq8PlR2LR2x6DwsJAaFgzdi0JfJoGSO8mYI/cHJQ+9FbN21aa+DrgNLnwObmyeSC8Rmpg==}
    dependencies:
      '@octokit/types': 6.41.0
      deprecation: 2.3.1
      once: 1.4.0
    dev: true

  /@octokit/request@5.6.3:
    resolution: {integrity: sha512-bFJl0I1KVc9jYTe9tdGGpAMPy32dLBXXo1dS/YwSCTL/2nd9XeHsY616RE3HPXDVk+a+dBuzyz5YdlXwcDTr2A==}
    dependencies:
      '@octokit/endpoint': 6.0.12
      '@octokit/request-error': 2.1.0
      '@octokit/types': 6.41.0
      is-plain-object: 5.0.0
      node-fetch: 2.6.7
      universal-user-agent: 6.0.1
    transitivePeerDependencies:
      - encoding
    dev: true

  /@octokit/rest@18.12.0:
    resolution: {integrity: sha512-gDPiOHlyGavxr72y0guQEhLsemgVjwRePayJ+FcKc2SJqKUbxbkvf5kAZEWA/MKvsfYlQAMVzNJE3ezQcxMJ2Q==}
    dependencies:
      '@octokit/core': 3.6.0
      '@octokit/plugin-paginate-rest': 2.21.3(@octokit/core@3.6.0)
      '@octokit/plugin-request-log': 1.0.4(@octokit/core@3.6.0)
      '@octokit/plugin-rest-endpoint-methods': 5.16.2(@octokit/core@3.6.0)
    transitivePeerDependencies:
      - encoding
    dev: true

  /@octokit/types@6.41.0:
    resolution: {integrity: sha512-eJ2jbzjdijiL3B4PrSQaSjuF2sPEQPVCPzBvTHJD9Nz+9dw2SGH4K4xeQJ77YfTq5bRQ+bD8wT11JbeDPmxmGg==}
    dependencies:
      '@octokit/openapi-types': 12.11.0
    dev: true

  /@peculiar/asn1-schema@2.3.8:
    resolution: {integrity: sha512-ULB1XqHKx1WBU/tTFIA+uARuRoBVZ4pNdOA878RDrRbBfBGcSzi5HBkdScC6ZbHn8z7L8gmKCgPC1LHRrP46tA==}
    dependencies:
      asn1js: 3.0.5
      pvtsutils: 1.3.5
      tslib: 2.6.2
    dev: false

  /@peculiar/json-schema@1.1.12:
    resolution: {integrity: sha512-coUfuoMeIB7B8/NMekxaDzLhaYmp0HZNPEjYRm9goRou8UZIC3z21s0sL9AWoCw4EG876QyO3kYrc61WNF9B/w==}
    engines: {node: '>=8.0.0'}
    dependencies:
      tslib: 2.6.2
    dev: false

  /@peculiar/webcrypto@1.4.6:
    resolution: {integrity: sha512-YBcMfqNSwn3SujUJvAaySy5tlYbYm6tVt9SKoXu8BaTdKGROiJDgPR3TXpZdAKUfklzm3lRapJEAltiMQtBgZg==}
    engines: {node: '>=10.12.0'}
    dependencies:
      '@peculiar/asn1-schema': 2.3.8
      '@peculiar/json-schema': 1.1.12
      pvtsutils: 1.3.5
      tslib: 2.6.2
      webcrypto-core: 1.7.9
    dev: false

  /@sindresorhus/is@4.6.0:
    resolution: {integrity: sha512-t09vSN3MdfsyCHoFcTRCH/iUtG7OJ0CsjzB8cjAmKc/va/kIgeDI/TxsigdncE/4be734m0cvIYwNaV4i2XqAw==}
    engines: {node: '>=10'}
    dev: true

  /@sinonjs/commons@1.8.6:
    resolution: {integrity: sha512-Ky+XkAkqPZSm3NLBeUng77EBQl3cmeJhITaGHdYH8kjVB+aun3S4XBRti2zt17mtt0mIUDiNxYeoJm6drVvBJQ==}
    dependencies:
      type-detect: 4.0.8
    dev: true

  /@sinonjs/fake-timers@6.0.1:
    resolution: {integrity: sha512-MZPUxrmFubI36XS1DI3qmI0YdN1gks62JtFZvxR67ljjSNCeK6U08Zx4msEWOXuofgqUt6zPHSi1H9fbjR/NRA==}
    dependencies:
      '@sinonjs/commons': 1.8.6
    dev: true

  /@szmarczak/http-timer@4.0.6:
    resolution: {integrity: sha512-4BAffykYOgO+5nzBWYwE3W90sBgLJoUPRWWcL8wlyiM8IB8ipJz3UMJ9KXQd1RKQXpKp8Tutn80HZtWsu2u76w==}
    engines: {node: '>=10'}
    dependencies:
      defer-to-connect: 2.0.1
    dev: true

  /@tootallnate/once@1.1.2:
    resolution: {integrity: sha512-RbzJvlNzmRq5c3O09UipeuXno4tA1FE6ikOjxZK0tuxVv3412l64l5t1W5pj4+rJq9vpkm/kwiR07aZXnsKPxw==}
    engines: {node: '>= 6'}
    dev: true

  /@tsconfig/node10@1.0.11:
    resolution: {integrity: sha512-DcRjDCujK/kCk/cUe8Xz8ZSpm8mS3mNNpta+jGCA6USEDfktlNvm1+IuZ9eTcDbNk41BHwpHHeW+N1lKCz4zOw==}
    dev: true

  /@tsconfig/node12@1.0.11:
    resolution: {integrity: sha512-cqefuRsh12pWyGsIoBKJA9luFu3mRxCA+ORZvA4ktLSzIuCUtWVxGIuXigEwO5/ywWFMZ2QEGKWvkZG1zDMTag==}
    dev: true

  /@tsconfig/node14@1.0.3:
    resolution: {integrity: sha512-ysT8mhdixWK6Hw3i1V2AeRqZ5WfXg1G43mqoYlM2nc6388Fq5jcXyr5mRsqViLx/GJYdoL0bfXD8nmF+Zn/Iow==}
    dev: true

  /@tsconfig/node16@1.0.4:
    resolution: {integrity: sha512-vxhUy4J8lyeyinH7Azl1pdd43GJhZH/tP2weN8TntQblOY+A0XbT8DJk1/oCPuOOyg/Ja757rG0CgHcWC8OfMA==}
    dev: true

  /@types/babel__core@7.20.5:
    resolution: {integrity: sha512-qoQprZvz5wQFJwMDqeseRXWv3rqMvhgpbXFfVyWhbx9X47POIA6i/+dXefEmZKoAgOaTdaIgNSMqMIU61yRyzA==}
    dependencies:
      '@babel/parser': 7.24.4
      '@babel/types': 7.24.0
      '@types/babel__generator': 7.6.8
      '@types/babel__template': 7.4.4
      '@types/babel__traverse': 7.20.5
    dev: true

  /@types/babel__generator@7.6.8:
    resolution: {integrity: sha512-ASsj+tpEDsEiFr1arWrlN6V3mdfjRMZt6LtK/Vp/kreFLnr5QH5+DhvD5nINYZXzwJvXeGq+05iUXcAzVrqWtw==}
    dependencies:
      '@babel/types': 7.24.0
    dev: true

  /@types/babel__template@7.4.4:
    resolution: {integrity: sha512-h/NUaSyG5EyxBIp8YRxo4RMe2/qQgvyowRwVMzhYhBCONbW8PUsg4lkFMrhgZhUe5z3L3MiLDuvyJ/CaPa2A8A==}
    dependencies:
      '@babel/parser': 7.24.4
      '@babel/types': 7.24.0
    dev: true

  /@types/babel__traverse@7.20.5:
    resolution: {integrity: sha512-WXCyOcRtH37HAUkpXhUduaxdm82b4GSlyTqajXviN4EfiuPgNYR109xMCKvpl6zPIpua0DGlMEDCq+g8EdoheQ==}
    dependencies:
      '@babel/types': 7.24.0
    dev: true

  /@types/cacheable-request@6.0.3:
    resolution: {integrity: sha512-IQ3EbTzGxIigb1I3qPZc1rWJnH0BmSKv5QYTalEwweFvyBDLSAe24zP0le/hyi7ecGfZVlIVAg4BZqb8WBwKqw==}
    dependencies:
      '@types/http-cache-semantics': 4.0.4
      '@types/keyv': 3.1.4
      '@types/node': 18.11.18
      '@types/responselike': 1.0.3
    dev: true

  /@types/graceful-fs@4.1.9:
    resolution: {integrity: sha512-olP3sd1qOEe5dXTSaFvQG+02VdRXcdytWLAZsAq1PecU8uqQAhkrnbli7DagjtXKW/Bl7YJbUsa8MPcuc8LHEQ==}
    dependencies:
      '@types/node': 18.11.18
    dev: true

  /@types/http-cache-semantics@4.0.4:
    resolution: {integrity: sha512-1m0bIFVc7eJWyve9S0RnuRgcQqF/Xd5QsUZAZeQFr1Q3/p9JWoQQEqmVy+DPTNpGXwhgIetAoYF8JSc33q29QA==}
    dev: true

  /@types/http-errors@1.6.1:
    resolution: {integrity: sha512-s+RHKSGc3r0m3YEE2UXomJYrpQaY9cDmNDLU2XvG1/LAZsQ7y8emYkTLfcw/ByDtcsTyRQKwr76Bj4PkN2hfWg==}
    dev: true

  /@types/is-ci@3.0.4:
    resolution: {integrity: sha512-AkCYCmwlXeuH89DagDCzvCAyltI2v9lh3U3DqSg/GrBYoReAaWwxfXCqMx9UV5MajLZ4ZFwZzV4cABGIxk2XRw==}
    dependencies:
      ci-info: 3.9.0
    dev: true

  /@types/istanbul-lib-coverage@2.0.6:
    resolution: {integrity: sha512-2QF/t/auWm0lsy8XtKVPG19v3sSOQlJe/YHZgfjb/KBBHOGSV+J2q/S671rcq9uTBrLAXmZpqJiaQbMT+zNU1w==}
    dev: true

  /@types/istanbul-lib-report@3.0.3:
    resolution: {integrity: sha512-NQn7AHQnk/RSLOxrBbGyJM/aVQ+pjj5HCgasFxc0K/KhoATfQ/47AyUl15I2yBUpihjmas+a+VJBOqecrFH+uA==}
    dependencies:
      '@types/istanbul-lib-coverage': 2.0.6
    dev: true

  /@types/istanbul-reports@3.0.4:
    resolution: {integrity: sha512-pk2B1NWalF9toCRu6gjBzR69syFjP4Od8WRAX+0mmf9lAjCRicLOWc+ZrxZHx/0XRjotgkF9t6iaMJ+aXcOdZQ==}
    dependencies:
      '@types/istanbul-lib-report': 3.0.3
    dev: true

  /@types/json-schema@7.0.15:
    resolution: {integrity: sha512-5+fP8P8MFNC+AyZCDxrB2pkZFPGzqQWUzpSeuuVLvm8VMcorNYavBqoFcxK8bQz4Qsbn4oUEEem4wDLfcysGHA==}

  /@types/keyv@3.1.4:
    resolution: {integrity: sha512-BQ5aZNSCpj7D6K2ksrRCTmKRLEpnPvWDiLPfoGyhZ++8YtiK9d/3DBKPJgry359X/P1PfruyYwvnvwFjuEiEIg==}
    dependencies:
      '@types/node': 18.11.18
    dev: true

  /@types/minimist@1.2.5:
    resolution: {integrity: sha512-hov8bUuiLiyFPGyFPE1lwWhmzYbirOXQNNo40+y3zow8aFVTeyn3VWL0VFFfdNddA8S4Vf0Tc062rzyNr7Paag==}
    dev: true

  /@types/node@12.20.55:
    resolution: {integrity: sha512-J8xLz7q2OFulZ2cyGTLE1TbbZcjpno7FaN6zdJNrgAdrJ+DZzh/uFR6YrTb4C+nXakvud8Q4+rbhoIWlYQbUFQ==}
    dev: true

  /@types/node@18.11.18:
    resolution: {integrity: sha512-DHQpWGjyQKSHj3ebjFI/wRKcqQcdR+MoFBygntYOZytCqNfkd2ZC4ARDJ2DQqhjH5p85Nnd3jhUJIXrszFX/JA==}
    dev: true

  /@types/node@20.5.1:
    resolution: {integrity: sha512-4tT2UrL5LBqDwoed9wZ6N3umC4Yhz3W3FloMmiiG4JwmUJWpie0c7lcnUNd4gtMKuDEO4wRVS8B6Xa0uMRsMKg==}
    dev: true

  /@types/normalize-package-data@2.4.4:
    resolution: {integrity: sha512-37i+OaWTh9qeK4LSHPsyRC7NahnGotNuZvjLSgcPzblpHB3rrCJxAOgI5gCdKm7coonsaX1Of0ILiTcnZjbfxA==}
    dev: true

  /@types/prettier@2.7.3:
    resolution: {integrity: sha512-+68kP9yzs4LMp7VNh8gdzMSPZFL44MLGqiHWvttYJe+6qnuVr4Ek9wSBQoveqY/r+LwjCcU29kNVkidwim+kYA==}
    dev: true

  /@types/responselike@1.0.3:
    resolution: {integrity: sha512-H/+L+UkTV33uf49PH5pCAUBVPNj2nDBXTN+qS1dOwyyg24l3CcicicCA7ca+HMvJBZcFgl5r8e+RR6elsb4Lyw==}
    dependencies:
      '@types/node': 18.11.18
    dev: true

  /@types/semver@6.2.7:
    resolution: {integrity: sha512-blctEWbzUFzQx799RZjzzIdBJOXmE37YYEyDtKkx5Dg+V7o/zyyAxLPiI98A2jdTtDgxZleMdfV+7p8WbRJ1OQ==}
    dev: true

  /@types/stack-utils@2.0.3:
    resolution: {integrity: sha512-9aEbYZ3TbYMznPdcdr3SmIrLXwC/AKZXQeCf9Pgao5CKb8CyHuEX5jzWPTkvregvhRJHcpRO6BFoGW9ycaOkYw==}
    dev: true

  /@types/yargs-parser@21.0.3:
    resolution: {integrity: sha512-I4q9QU9MQv4oEOz4tAHJtNz1cwuLxn2F3xcc2iV5WdqLPpUnj30aUuxt1mAxYTG+oe8CZMV/+6rU4S4gRDzqtQ==}
    dev: true

  /@types/yargs@15.0.19:
    resolution: {integrity: sha512-2XUaGVmyQjgyAZldf0D0c14vvo/yv0MhQBSTJcejMMaitsn3nxCB6TmH4G0ZQf+uxROOa9mpanoSm8h6SG/1ZA==}
    dependencies:
      '@types/yargs-parser': 21.0.3
    dev: true

  /@typescript-eslint/eslint-plugin@5.31.0(@typescript-eslint/parser@5.31.0)(eslint@8.20.0)(typescript@4.9.4):
    resolution: {integrity: sha512-VKW4JPHzG5yhYQrQ1AzXgVgX8ZAJEvCz0QI6mLRX4tf7rnFfh5D8SKm0Pq6w5PyNfAWJk6sv313+nEt3ohWMBQ==}
    engines: {node: ^12.22.0 || ^14.17.0 || >=16.0.0}
    peerDependencies:
      '@typescript-eslint/parser': ^5.0.0
      eslint: ^6.0.0 || ^7.0.0 || ^8.0.0
      typescript: '*'
    peerDependenciesMeta:
      typescript:
        optional: true
    dependencies:
      '@typescript-eslint/parser': 5.31.0(eslint@8.20.0)(typescript@4.9.4)
      '@typescript-eslint/scope-manager': 5.31.0
      '@typescript-eslint/type-utils': 5.31.0(eslint@8.20.0)(typescript@4.9.4)
      '@typescript-eslint/utils': 5.31.0(eslint@8.20.0)(typescript@4.9.4)
      debug: 4.3.4
      eslint: 8.20.0
      functional-red-black-tree: 1.0.1
      ignore: 5.3.1
      regexpp: 3.2.0
      semver: 7.6.0
      tsutils: 3.21.0(typescript@4.9.4)
      typescript: 4.9.4
    transitivePeerDependencies:
      - supports-color
    dev: true

  /@typescript-eslint/parser@5.31.0(eslint@8.20.0)(typescript@4.9.4):
    resolution: {integrity: sha512-UStjQiZ9OFTFReTrN+iGrC6O/ko9LVDhreEK5S3edmXgR396JGq7CoX2TWIptqt/ESzU2iRKXAHfSF2WJFcWHw==}
    engines: {node: ^12.22.0 || ^14.17.0 || >=16.0.0}
    peerDependencies:
      eslint: ^6.0.0 || ^7.0.0 || ^8.0.0
      typescript: '*'
    peerDependenciesMeta:
      typescript:
        optional: true
    dependencies:
      '@typescript-eslint/scope-manager': 5.31.0
      '@typescript-eslint/types': 5.31.0
      '@typescript-eslint/typescript-estree': 5.31.0(typescript@4.9.4)
      debug: 4.3.4
      eslint: 8.20.0
      typescript: 4.9.4
    transitivePeerDependencies:
      - supports-color
    dev: true

  /@typescript-eslint/scope-manager@5.31.0:
    resolution: {integrity: sha512-8jfEzBYDBG88rcXFxajdVavGxb5/XKXyvWgvD8Qix3EEJLCFIdVloJw+r9ww0wbyNLOTYyBsR+4ALNGdlalLLg==}
    engines: {node: ^12.22.0 || ^14.17.0 || >=16.0.0}
    dependencies:
      '@typescript-eslint/types': 5.31.0
      '@typescript-eslint/visitor-keys': 5.31.0
    dev: true

  /@typescript-eslint/type-utils@5.31.0(eslint@8.20.0)(typescript@4.9.4):
    resolution: {integrity: sha512-7ZYqFbvEvYXFn9ax02GsPcEOmuWNg+14HIf4q+oUuLnMbpJ6eHAivCg7tZMVwzrIuzX3QCeAOqKoyMZCv5xe+w==}
    engines: {node: ^12.22.0 || ^14.17.0 || >=16.0.0}
    peerDependencies:
      eslint: '*'
      typescript: '*'
    peerDependenciesMeta:
      typescript:
        optional: true
    dependencies:
      '@typescript-eslint/utils': 5.31.0(eslint@8.20.0)(typescript@4.9.4)
      debug: 4.3.4
      eslint: 8.20.0
      tsutils: 3.21.0(typescript@4.9.4)
      typescript: 4.9.4
    transitivePeerDependencies:
      - supports-color
    dev: true

  /@typescript-eslint/types@5.31.0:
    resolution: {integrity: sha512-/f/rMaEseux+I4wmR6mfpM2wvtNZb1p9hAV77hWfuKc3pmaANp5dLAZSiE3/8oXTYTt3uV9KW5yZKJsMievp6g==}
    engines: {node: ^12.22.0 || ^14.17.0 || >=16.0.0}
    dev: true

  /@typescript-eslint/typescript-estree@5.31.0(typescript@4.9.4):
    resolution: {integrity: sha512-3S625TMcARX71wBc2qubHaoUwMEn+l9TCsaIzYI/ET31Xm2c9YQ+zhGgpydjorwQO9pLfR/6peTzS/0G3J/hDw==}
    engines: {node: ^12.22.0 || ^14.17.0 || >=16.0.0}
    peerDependencies:
      typescript: '*'
    peerDependenciesMeta:
      typescript:
        optional: true
    dependencies:
      '@typescript-eslint/types': 5.31.0
      '@typescript-eslint/visitor-keys': 5.31.0
      debug: 4.3.4
      globby: 11.1.0
      is-glob: 4.0.3
      semver: 7.6.0
      tsutils: 3.21.0(typescript@4.9.4)
      typescript: 4.9.4
    transitivePeerDependencies:
      - supports-color
    dev: true

  /@typescript-eslint/utils@5.31.0(eslint@8.20.0)(typescript@4.9.4):
    resolution: {integrity: sha512-kcVPdQS6VIpVTQ7QnGNKMFtdJdvnStkqS5LeALr4rcwx11G6OWb2HB17NMPnlRHvaZP38hL9iK8DdE9Fne7NYg==}
    engines: {node: ^12.22.0 || ^14.17.0 || >=16.0.0}
    peerDependencies:
      eslint: ^6.0.0 || ^7.0.0 || ^8.0.0
    dependencies:
      '@types/json-schema': 7.0.15
      '@typescript-eslint/scope-manager': 5.31.0
      '@typescript-eslint/types': 5.31.0
      '@typescript-eslint/typescript-estree': 5.31.0(typescript@4.9.4)
      eslint: 8.20.0
      eslint-scope: 5.1.1
      eslint-utils: 3.0.0(eslint@8.20.0)
    transitivePeerDependencies:
      - supports-color
      - typescript
    dev: true

  /@typescript-eslint/visitor-keys@5.31.0:
    resolution: {integrity: sha512-ZK0jVxSjS4gnPirpVjXHz7mgdOsZUHzNYSfTw2yPa3agfbt9YfqaBiBZFSSxeBWnpWkzCxTfUpnzA3Vily/CSg==}
    engines: {node: ^12.22.0 || ^14.17.0 || >=16.0.0}
    dependencies:
      '@typescript-eslint/types': 5.31.0
      eslint-visitor-keys: 3.4.3
    dev: true

  /JSONStream@1.3.5:
    resolution: {integrity: sha512-E+iruNOY8VV9s4JEbe1aNEm6MiszPRr/UfcHMz0TQh1BXSxHK+ASV1R6W4HpjBhSeS+54PIsAMCBmwD06LLsqQ==}
    hasBin: true
    dependencies:
      jsonparse: 1.3.1
      through: 2.3.8
    dev: true

  /abab@2.0.6:
    resolution: {integrity: sha512-j2afSsaIENvHZN2B8GOpF566vZ5WVk5opAiMTvWgaQT8DkbOqsTfvNAvHoRGU2zzP8cPoqys+xHTRDWW8L+/BA==}
    deprecated: Use your platform's native atob() and btoa() methods instead
    dev: true

  /abort-controller@3.0.0:
    resolution: {integrity: sha512-h8lQ8tacZYnR3vNQTgibj+tODHI5/+l06Au2Pcriv/Gmet0eaj4TwWH41sO9wnHDiQsEj19q0drzdWdeAHtweg==}
    engines: {node: '>=6.5'}
    dependencies:
      event-target-shim: 5.0.1
    dev: true

  /acorn-globals@6.0.0:
    resolution: {integrity: sha512-ZQl7LOWaF5ePqqcX4hLuv/bLXYQNfNWw2c0/yX/TsPRKamzHcTGQnlCjHT3TsmkOUVEPS3crCxiPfdzE/Trlhg==}
    dependencies:
      acorn: 7.4.1
      acorn-walk: 7.2.0
    dev: true

  /acorn-jsx@5.3.2(acorn@8.11.3):
    resolution: {integrity: sha512-rq9s+JNhf0IChjtDXxllJ7g41oZk5SlXtp0LHwyA5cejwn7vKmKp4pPri6YEePv2PU65sAsegbXtIinmDFDXgQ==}
    peerDependencies:
      acorn: ^6.0.0 || ^7.0.0 || ^8.0.0
    dependencies:
      acorn: 8.11.3
    dev: true

  /acorn-node@1.8.2:
    resolution: {integrity: sha512-8mt+fslDufLYntIoPAaIMUe/lrbrehIiwmR3t2k9LljIzoigEPF27eLk2hy8zSGzmR/ogr7zbRKINMo1u0yh5A==}
    dependencies:
      acorn: 7.4.1
      acorn-walk: 7.2.0
      xtend: 4.0.2
    dev: true

  /acorn-walk@7.2.0:
    resolution: {integrity: sha512-OPdCF6GsMIP+Az+aWfAAOEt2/+iVDKE7oy6lJ098aoe59oAmK76qV6Gw60SbZ8jHuG2wH058GF4pLFbYamYrVA==}
    engines: {node: '>=0.4.0'}
    dev: true

  /acorn-walk@8.3.2:
    resolution: {integrity: sha512-cjkyv4OtNCIeqhHrfS81QWXoCBPExR/J62oyEqepVw8WaQeSqpW2uhuLPh1m9eWhDuOo/jUXVTlifvesOWp/4A==}
    engines: {node: '>=0.4.0'}
    dev: true

  /acorn@7.4.1:
    resolution: {integrity: sha512-nQyp0o1/mNdbTO1PO6kHkwSrmgZ0MT/jCCpNiwbUjGoRN4dlBhqJtoQuCnEOKzgTVwg0ZWiCoQy6SxMebQVh8A==}
    engines: {node: '>=0.4.0'}
    hasBin: true
    dev: true

  /acorn@8.11.3:
    resolution: {integrity: sha512-Y9rRfJG5jcKOE0CLisYbojUjIrIEE7AGMzA/Sm4BslANhbS+cDMpgBdcPT91oJ7OuJ9hYJBx59RjbhxVnrF8Xg==}
    engines: {node: '>=0.4.0'}
    hasBin: true
    dev: true

  /agent-base@4.3.0:
    resolution: {integrity: sha512-salcGninV0nPrwpGNn4VTXBb1SOuXQBiqbrNXoeizJsHrsL6ERFM2Ne3JUSBWRE6aeNJI2ROP/WEEIDUiDe3cg==}
    engines: {node: '>= 4.0.0'}
    dependencies:
      es6-promisify: 5.0.0
    dev: true

  /agent-base@6.0.2:
    resolution: {integrity: sha512-RZNwNclF7+MS/8bDg70amg32dyeZGZxiDuQmZxKLAlQjr3jGyLx+4Kkk58UO7D2QdgFIQCovuSuZESne6RG6XQ==}
    engines: {node: '>= 6.0.0'}
    dependencies:
      debug: 4.3.4
    transitivePeerDependencies:
      - supports-color
    dev: true

  /ajv@6.12.6:
    resolution: {integrity: sha512-j3fVLgvTo527anyYyJOGTYJbG+vnnQYvE0m5mmkc1TK+nxAppkCLMIL0aZ4dblVCNoGShhm+kzE4ZUykBoMg4g==}
    dependencies:
      fast-deep-equal: 3.1.3
      fast-json-stable-stringify: 2.1.0
      json-schema-traverse: 0.4.1
      uri-js: 4.4.1
    dev: true

  /ajv@8.12.0:
    resolution: {integrity: sha512-sRu1kpcO9yLtYxBKvqfTeh9KzZEwO3STyX1HT+4CaDzC6HpTGYhIhPIzj9XuKU7KYDwnaeh5hcOwjy1QuJzBPA==}
    dependencies:
      fast-deep-equal: 3.1.3
      json-schema-traverse: 1.0.0
      require-from-string: 2.0.2
      uri-js: 4.4.1
    dev: true

  /ansi-colors@4.1.3:
    resolution: {integrity: sha512-/6w/C21Pm1A7aZitlI5Ni/2J6FFQN8i1Cvz3kHABAAbw93v/NlvKdVOqz7CCWz/3iv/JplRSEEZ83XION15ovw==}
    engines: {node: '>=6'}
    dev: true

  /ansi-escapes@4.3.2:
    resolution: {integrity: sha512-gKXj5ALrKWQLsYG9jlTRmR/xKluxHV+Z9QEwNIgCfM1/uwPMCuzVVnh5mwTd+OuBZcwSIMbqssNWRm1lE51QaQ==}
    engines: {node: '>=8'}
    dependencies:
      type-fest: 0.21.3
    dev: true

  /ansi-regex@5.0.1:
    resolution: {integrity: sha512-quJQXlTSUGL2LH9SUXo8VwsY4soanhgo6LNSm84E1LBcE8s3O0wpdiRzyR9z/ZZJMlMWv37qOOb9pdJlMUEKFQ==}
    engines: {node: '>=8'}
    dev: true

  /ansi-sequence-parser@1.1.1:
    resolution: {integrity: sha512-vJXt3yiaUL4UU546s3rPXlsry/RnM730G1+HkpKE012AN0sx1eOrxSu95oKDIonskeLTijMgqWZ3uDEe3NFvyg==}
    dev: true

  /ansi-styles@3.2.1:
    resolution: {integrity: sha512-VT0ZI6kZRdTh8YyJw3SMbYm/u+NqfsAxEpWO0Pf9sq8/e94WxxOpPKx9FR1FlyCtOVDNOQ+8ntlqFxiRc+r5qA==}
    engines: {node: '>=4'}
    dependencies:
      color-convert: 1.9.3
    dev: true

  /ansi-styles@4.3.0:
    resolution: {integrity: sha512-zbB9rCJAT1rbjiVDb2hqKFHNYLxgtk8NURxZ3IZwD3F6NtxbXZQCnnSi1Lkx+IDohdPlFp222wVALIheZJQSEg==}
    engines: {node: '>=8'}
    dependencies:
      color-convert: 2.0.1

  /anymatch@2.0.0:
    resolution: {integrity: sha512-5teOsQWABXHHBFP9y3skS5P3d/WfWXpv3FUpy+LorMrNYaT9pI4oLMQX7jzQ2KklNpGpWHzdCXTDT2Y3XGlZBw==}
    dependencies:
      micromatch: 3.1.10
      normalize-path: 2.1.1
    transitivePeerDependencies:
      - supports-color
    dev: true

  /anymatch@3.1.3:
    resolution: {integrity: sha512-KMReFUr0B4t+D+OBkjR3KYqvocp2XaSzO55UcB6mgQMd3KbcE+mWTyvVV7D/zsdEbNnV6acZUutkiHQXvTr1Rw==}
    engines: {node: '>= 8'}
    dependencies:
      normalize-path: 3.0.0
      picomatch: 2.3.1
    dev: true

  /arg@4.1.3:
    resolution: {integrity: sha512-58S9QDqG0Xx27YwPSt9fJxivjYl432YCwfDMfZ+71RAqUrZef7LrKQZ3LHLOwCS4FLNBplP533Zx895SeOCHvA==}
    dev: true

  /argparse@1.0.10:
    resolution: {integrity: sha512-o5Roy6tNG4SL/FOkCAN6RzjiakZS25RLYFrcMttJqbdd8BWrnA+fGz57iN5Pb06pvBGvl5gQ0B48dJlslXvoTg==}
    dependencies:
      sprintf-js: 1.0.3
    dev: true

  /argparse@2.0.1:
    resolution: {integrity: sha512-8+9WqebbFzpX9OR+Wa6O29asIogeRMzcGtAINdpMHHyAg10f05aSFVBbcEqGf/PXw1EjAZ+q2/bEBg3DvurK3Q==}
    dev: true

  /arr-diff@4.0.0:
    resolution: {integrity: sha512-YVIQ82gZPGBebQV/a8dar4AitzCQs0jjXwMPZllpXMaGjXPYVUawSxQrRsjhjupyVxEvbHgUmIhKVlND+j02kA==}
    engines: {node: '>=0.10.0'}
    dev: true

  /arr-flatten@1.1.0:
    resolution: {integrity: sha512-L3hKV5R/p5o81R7O02IGnwpDmkp6E982XhtbuwSe3O4qOtMMMtodicASA1Cny2U+aCXcNpml+m4dPsvsJ3jatg==}
    engines: {node: '>=0.10.0'}
    dev: true

  /arr-union@3.1.0:
    resolution: {integrity: sha512-sKpyeERZ02v1FeCZT8lrfJq5u6goHCtpTAzPwJYe7c8SPFOboNjNg1vz2L4VTn9T4PQxEx13TbXLmYUcS6Ug7Q==}
    engines: {node: '>=0.10.0'}
    dev: true

  /array-buffer-byte-length@1.0.1:
    resolution: {integrity: sha512-ahC5W1xgou+KTXix4sAO8Ki12Q+jf4i0+tmk3sC+zgcynshkHxzpXdImBehiUYKKKDwvfFiJl1tZt6ewscS1Mg==}
    engines: {node: '>= 0.4'}
    dependencies:
      call-bind: 1.0.7
      is-array-buffer: 3.0.4
    dev: true

  /array-ify@1.0.0:
    resolution: {integrity: sha512-c5AMf34bKdvPhQ7tBGhqkgKNUzMr4WUs+WDtC2ZUGOUncbxKMTvqxYctiseW3+L4bA8ec+GcZ6/A/FW4m8ukng==}
    dev: true

  /array-union@2.1.0:
    resolution: {integrity: sha512-HGyxoOTYUyCM6stUe6EJgnd4EoewAI7zMdfqO+kGjnlZmBDz/cR5pf8r/cR4Wq60sL/p0IkcjUEEPwS3GFrIyw==}
    engines: {node: '>=8'}
    dev: true

  /array-unique@0.3.2:
    resolution: {integrity: sha512-SleRWjh9JUud2wH1hPs9rZBZ33H6T9HOiL0uwGnGx9FpE6wKGyfWugmbkEOIs6qWrZhg0LWeLziLrEwQJhs5mQ==}
    engines: {node: '>=0.10.0'}
    dev: true

  /array.prototype.flat@1.3.2:
    resolution: {integrity: sha512-djYB+Zx2vLewY8RWlNCUdHjDXs2XOgm602S9E7P/UpHgfeHL00cRiIF+IN/G/aUJ7kGPb6yO/ErDI5V2s8iycA==}
    engines: {node: '>= 0.4'}
    dependencies:
      call-bind: 1.0.7
      define-properties: 1.2.1
      es-abstract: 1.23.3
      es-shim-unscopables: 1.0.2
    dev: true

  /arraybuffer.prototype.slice@1.0.3:
    resolution: {integrity: sha512-bMxMKAjg13EBSVscxTaYA4mRc5t1UAXa2kXiGTNfZ079HIWXEkKmkgFrh/nJqamaLSrXO5H4WFFkPEaLJWbs3A==}
    engines: {node: '>= 0.4'}
    dependencies:
      array-buffer-byte-length: 1.0.1
      call-bind: 1.0.7
      define-properties: 1.2.1
      es-abstract: 1.23.3
      es-errors: 1.3.0
      get-intrinsic: 1.2.4
      is-array-buffer: 3.0.4
      is-shared-array-buffer: 1.0.3
    dev: true

  /arrify@1.0.1:
    resolution: {integrity: sha512-3CYzex9M9FGQjCGMGyi6/31c8GJbgb0qGyrx5HWxPd0aCwh4cB2YjMb2Xf9UuoogrMrlO9cTqnB5rI5GHZTcUA==}
    engines: {node: '>=0.10.0'}
    dev: true

  /asn1-parser@1.1.8:
    resolution: {integrity: sha512-3aYtVA7yzCK7r+qbBzpvzcq53kz7IRfGWTObbAGZieTj+By8wbSGSncZO7TztQ5UXrHELCesUIlJGD4JJcUAsA==}
    dev: false

  /asn1.js@4.10.1:
    resolution: {integrity: sha512-p32cOF5q0Zqs9uBiONKYLm6BClCoBCM5O9JfeUSlnQLBTxYdTK+pW+nXflm8UkKd2UYlEbYz5qEi0JuZR9ckSw==}
    dependencies:
      bn.js: 4.12.0
      inherits: 2.0.4
      minimalistic-assert: 1.0.1
    dev: true

  /asn1js@3.0.5:
    resolution: {integrity: sha512-FVnvrKJwpt9LP2lAMl8qZswRNm3T4q9CON+bxldk2iwk3FFpuwhx2FfinyitizWHsVYyaY+y5JzDR0rCMV5yTQ==}
    engines: {node: '>=12.0.0'}
    dependencies:
      pvtsutils: 1.3.5
      pvutils: 1.1.3
      tslib: 2.6.2
    dev: false

  /assert@1.5.1:
    resolution: {integrity: sha512-zzw1uCAgLbsKwBfFc8CX78DDg+xZeBksSO3vwVIDDN5i94eOrPsSSyiVhmsSABFDM/OcpE2aagCat9dnWQLG1A==}
    dependencies:
      object.assign: 4.1.5
      util: 0.10.4
    dev: true

  /assign-symbols@1.0.0:
    resolution: {integrity: sha512-Q+JC7Whu8HhmTdBph/Tq59IoRtoy6KAm5zzPv00WdujX82lbAL8K7WVjne7vdCsAmbF4AYaDOPyO3k0kl8qIrw==}
    engines: {node: '>=0.10.0'}
    dev: true

  /async-retry@1.2.3:
    resolution: {integrity: sha512-tfDb02Th6CE6pJUF2gjW5ZVjsgwlucVXOEQMvEX9JgSJMs9gAX+Nz3xRuJBKuUYjTSYORqvDBORdAQ3LU59g7Q==}
    dependencies:
      retry: 0.12.0
    dev: true

  /asynckit@0.4.0:
    resolution: {integrity: sha512-Oei9OH4tRh0YqU3GxhX79dM/mwVgvbZJaSNaRk+bshkj0S5cfHcgYakreBjrHwatXKbz+IoIdYLxrKim2MjW0Q==}
    dev: true

  /atob@2.1.2:
    resolution: {integrity: sha512-Wm6ukoaOGJi/73p/cl2GvLjTI5JM1k/O14isD73YML8StrH/7/lRFgmg8nICZgD3bZZvjwCGxtMOD3wWNAu8cg==}
    engines: {node: '>= 4.5.0'}
    hasBin: true
    dev: true

  /available-typed-arrays@1.0.7:
    resolution: {integrity: sha512-wvUjBtSGN7+7SjNpq/9M2Tg350UZD3q62IFZLbRAR1bSMlCo1ZaeW+BJ+D090e4hIIZLBcTDWe4Mh4jvUDajzQ==}
    engines: {node: '>= 0.4'}
    dependencies:
      possible-typed-array-names: 1.0.0
    dev: true

  /axios@0.19.2:
    resolution: {integrity: sha512-fjgm5MvRHLhx+osE2xoekY70AhARk3a6hkN+3Io1jc00jtquGvxYlKlsFUhmUET0V5te6CcZI7lcv2Ym61mjHA==}
    deprecated: Critical security vulnerability fixed in v0.21.1. For more information, see https://github.com/axios/axios/pull/3410
    dependencies:
      follow-redirects: 1.5.10
    transitivePeerDependencies:
      - supports-color
    dev: true

  /babel-jest@26.6.3(@babel/core@7.24.4):
    resolution: {integrity: sha512-pl4Q+GAVOHwvjrck6jKjvmGhnO3jHX/xuB9d27f+EJZ/6k+6nMuPjorrYp7s++bKKdANwzElBWnLWaObvTnaZA==}
    engines: {node: '>= 10.14.2'}
    peerDependencies:
      '@babel/core': ^7.0.0
    dependencies:
      '@babel/core': 7.24.4
      '@jest/transform': 26.6.2
      '@jest/types': 26.6.2
      '@types/babel__core': 7.20.5
      babel-plugin-istanbul: 6.1.1
      babel-preset-jest: 26.6.2(@babel/core@7.24.4)
      chalk: 4.1.1
      graceful-fs: 4.2.11
      slash: 3.0.0
    transitivePeerDependencies:
      - supports-color
    dev: true

  /babel-plugin-istanbul@6.1.1:
    resolution: {integrity: sha512-Y1IQok9821cC9onCx5otgFfRm7Lm+I+wwxOx738M/WLPZ9Q42m4IG5W0FNX8WLL2gYMZo3JkuXIH2DOpWM+qwA==}
    engines: {node: '>=8'}
    dependencies:
      '@babel/helper-plugin-utils': 7.24.0
      '@istanbuljs/load-nyc-config': 1.1.0
      '@istanbuljs/schema': 0.1.3
      istanbul-lib-instrument: 5.2.1
      test-exclude: 6.0.0
    transitivePeerDependencies:
      - supports-color
    dev: true

  /babel-plugin-jest-hoist@26.6.2:
    resolution: {integrity: sha512-PO9t0697lNTmcEHH69mdtYiOIkkOlj9fySqfO3K1eCcdISevLAE0xY59VLLUj0SoiPiTX/JU2CYFpILydUa5Lw==}
    engines: {node: '>= 10.14.2'}
    dependencies:
      '@babel/template': 7.24.0
      '@babel/types': 7.24.0
      '@types/babel__core': 7.20.5
      '@types/babel__traverse': 7.20.5
    dev: true

  /babel-preset-current-node-syntax@1.0.1(@babel/core@7.24.4):
    resolution: {integrity: sha512-M7LQ0bxarkxQoN+vz5aJPsLBn77n8QgTFmo8WK0/44auK2xlCXrYcUxHFxgU7qW5Yzw/CjmLRK2uJzaCd7LvqQ==}
    peerDependencies:
      '@babel/core': ^7.0.0
    dependencies:
      '@babel/core': 7.24.4
      '@babel/plugin-syntax-async-generators': 7.8.4(@babel/core@7.24.4)
      '@babel/plugin-syntax-bigint': 7.8.3(@babel/core@7.24.4)
      '@babel/plugin-syntax-class-properties': 7.12.13(@babel/core@7.24.4)
      '@babel/plugin-syntax-import-meta': 7.10.4(@babel/core@7.24.4)
      '@babel/plugin-syntax-json-strings': 7.8.3(@babel/core@7.24.4)
      '@babel/plugin-syntax-logical-assignment-operators': 7.10.4(@babel/core@7.24.4)
      '@babel/plugin-syntax-nullish-coalescing-operator': 7.8.3(@babel/core@7.24.4)
      '@babel/plugin-syntax-numeric-separator': 7.10.4(@babel/core@7.24.4)
      '@babel/plugin-syntax-object-rest-spread': 7.8.3(@babel/core@7.24.4)
      '@babel/plugin-syntax-optional-catch-binding': 7.8.3(@babel/core@7.24.4)
      '@babel/plugin-syntax-optional-chaining': 7.8.3(@babel/core@7.24.4)
      '@babel/plugin-syntax-top-level-await': 7.14.5(@babel/core@7.24.4)
    dev: true

  /babel-preset-jest@26.6.2(@babel/core@7.24.4):
    resolution: {integrity: sha512-YvdtlVm9t3k777c5NPQIv6cxFFFapys25HiUmuSgHwIZhfifweR5c5Sf5nwE3MAbfu327CYSvps8Yx6ANLyleQ==}
    engines: {node: '>= 10.14.2'}
    peerDependencies:
      '@babel/core': ^7.0.0
    dependencies:
      '@babel/core': 7.24.4
      babel-plugin-jest-hoist: 26.6.2
      babel-preset-current-node-syntax: 1.0.1(@babel/core@7.24.4)
    dev: true

  /balanced-match@1.0.2:
    resolution: {integrity: sha512-3oSeUO0TMV67hN1AmbXsK4yaqU7tjiHlbxRDZOpH0KW9+CeX4bRAaX0Anxt0tx2MrpRpWwQaPwIlISEJhYU5Pw==}
    dev: true

  /base-x@2.0.6:
    resolution: {integrity: sha512-UAmjxz9KbK+YIi66xej+pZVo/vxUOh49ubEvZW5egCbxhur05pBb+hwuireQwKO4nDpsNm64/jEei17LEpsr5g==}
    engines: {node: '>=4.5.0'}
    deprecated: use 3.0.0 instead, safe-buffer has been merged and release for compatability
    dependencies:
      safe-buffer: 5.2.1

  /base-x@3.0.9:
    resolution: {integrity: sha512-H7JU6iBHTal1gp56aKoaa//YUxEaAOUiydvrV/pILqIHXTtqxSkATOnDA2u+jZ/61sD+L/412+7kzXRtWukhpQ==}
    dependencies:
      safe-buffer: 5.2.1
    dev: true

  /base64-js@1.5.1:
    resolution: {integrity: sha512-AKpaYlHn8t4SVbOHCy+b5+KKgvR4vrsD8vbvrbiQJps7fKDTkjkDry6ji0rUJjC0kzbNePLwzxq8iypo41qeWA==}

  /base64url@3.0.1:
    resolution: {integrity: sha512-ir1UPr3dkwexU7FdV8qBBbNDRUhMmIekYMFZfi+C/sLNnRESKPl23nB9b2pltqfOQNnGzsDdId90AEtG5tCx4A==}
    engines: {node: '>=6.0.0'}
    dev: true

  /base@0.11.2:
    resolution: {integrity: sha512-5T6P4xPgpp0YDFvSWwEZ4NoE3aM4QBQXDzmVbraCkFj8zHM+mba8SyqB5DbZWyR7mYHo6Y7BdQo3MoA4m0TeQg==}
    engines: {node: '>=0.10.0'}
    dependencies:
      cache-base: 1.0.1
      class-utils: 0.3.6
      component-emitter: 1.3.1
      define-property: 1.0.0
      isobject: 3.0.1
      mixin-deep: 1.3.2
      pascalcase: 0.1.1
    dev: true

  /before-after-hook@2.2.3:
    resolution: {integrity: sha512-NzUnlZexiaH/46WDhANlyR2bXRopNg4F/zuSA3OpZnllCUgRaOF2znDioDWrmbNVsuZk6l9pMquQB38cfBZwkQ==}
    dev: true

  /better-path-resolve@1.0.0:
    resolution: {integrity: sha512-pbnl5XzGBdrFU/wT4jqmJVPn2B6UHPBOhzMQkY/SPUPB6QtUXtmBHBIwCbXJol93mOpGMnQyP/+BB19q04xj7g==}
    engines: {node: '>=4'}
    dependencies:
      is-windows: 1.0.2
    dev: true

  /bn.js@4.12.0:
    resolution: {integrity: sha512-c98Bf3tPniI+scsdk237ku1Dc3ujXQTSgyiPUDEOe7tRkhrqridvh8klBv0HCEso1OLOYcHuCv/cS6DNxKH+ZA==}

  /bn.js@5.2.1:
    resolution: {integrity: sha512-eXRvHzWyYPBuB4NBy0cmYQjGitUrtqwbvlzP3G6VFnNRbsZQIxQ10PbKKHt8gZ/HW/D/747aDl+QkDqg3KQLMQ==}
    dev: true

  /borsh@0.5.0:
    resolution: {integrity: sha512-p9w/qGBeeFdUf2GPBPHdX5JQyez8K5VtoFN7PqSfmR+cVUMSmcwAKhP9n2aXoDSKbtS7xZlZt3MVnrJL7GdYhg==}
    dependencies:
      bn.js: 5.2.1
      bs58: 4.0.0
      text-encoding-utf-8: 1.0.2
    dev: true

  /borsh@1.0.0:
    resolution: {integrity: sha512-fSVWzzemnyfF89EPwlUNsrS5swF5CrtiN4e+h0/lLf4dz2he4L3ndM20PS9wj7ICSkXJe/TQUHdaPTq15b1mNQ==}

  /brace-expansion@1.1.11:
    resolution: {integrity: sha512-iCuPHDFgrHX7H2vEI/5xpz07zSHB00TpugqhmYtVmMO6518mCuRMoOYFldEBl0g187ufozdaHgWKcYFb61qGiA==}
    dependencies:
      balanced-match: 1.0.2
      concat-map: 0.0.1
    dev: true

  /brace-expansion@2.0.1:
    resolution: {integrity: sha512-XnAIvQ8eM+kC6aULx6wuQiwVsnzsi9d3WxzV3FpWTGA19F621kwdbsAcFKXgKUHZWsy+mY6iL1sHTxWEFCytDA==}
    dependencies:
      balanced-match: 1.0.2
    dev: true

  /braces@2.3.2:
    resolution: {integrity: sha512-aNdbnj9P8PjdXU4ybaWLK2IF3jc/EoDYbC7AazW6to3TRsfXxscC9UXOB5iDiEQrkyIbWp2SLQda4+QAa7nc3w==}
    engines: {node: '>=0.10.0'}
    dependencies:
      arr-flatten: 1.1.0
      array-unique: 0.3.2
      extend-shallow: 2.0.1
      fill-range: 4.0.0
      isobject: 3.0.1
      repeat-element: 1.1.4
      snapdragon: 0.8.2
      snapdragon-node: 2.1.1
      split-string: 3.1.0
      to-regex: 3.0.2
    transitivePeerDependencies:
      - supports-color
    dev: true

  /braces@3.0.2:
    resolution: {integrity: sha512-b8um+L1RzM3WDSzvhm6gIz1yfTbBt6YTlcEKAvsmqCZZFw46z626lVj9j1yEPW33H5H+lBQpZMP1k8l+78Ha0A==}
    engines: {node: '>=8'}
    dependencies:
      fill-range: 7.0.1
    dev: true

  /breakword@1.0.6:
    resolution: {integrity: sha512-yjxDAYyK/pBvws9H4xKYpLDpYKEH6CzrBPAuXq3x18I+c/2MkVtT3qAr7Oloi6Dss9qNhPVueAAVU1CSeNDIXw==}
    dependencies:
      wcwidth: 1.0.1
    dev: true

  /brorand@1.1.0:
    resolution: {integrity: sha512-cKV8tMCEpQs4hK/ik71d6LrPOnpkpGBR0wzxqr68g2m/LB2GxVYQroAjMJZRVM1Y4BCjCKc3vAamxSzOY2RP+w==}

  /browser-pack@6.1.0:
    resolution: {integrity: sha512-erYug8XoqzU3IfcU8fUgyHqyOXqIE4tUTTQ+7mqUjQlvnXkOO6OlT9c/ZoJVHYoAaqGxr09CN53G7XIsO4KtWA==}
    hasBin: true
    dependencies:
      JSONStream: 1.3.5
      combine-source-map: 0.8.0
      defined: 1.0.1
      safe-buffer: 5.2.1
      through2: 2.0.5
      umd: 3.0.3
    dev: true

  /browser-process-hrtime@1.0.0:
    resolution: {integrity: sha512-9o5UecI3GhkpM6DrXr69PblIuWxPKk9Y0jHBRhdocZ2y7YECBFCsHm79Pr3OyR2AvjhDkabFJaDJMYRazHgsow==}
    dev: true

  /browser-resolve@1.11.3:
    resolution: {integrity: sha512-exDi1BYWB/6raKHmDTCicQfTkqwN5fioMFV4j8BsfMU4R2DK/QfZfK7kOVkmWCNANf0snkBzqGqAJBao9gZMdQ==}
    dependencies:
      resolve: 1.1.7
    dev: true

  /browser-resolve@2.0.0:
    resolution: {integrity: sha512-7sWsQlYL2rGLy2IWm8WL8DCTJvYLc/qlOnsakDac87SOoCd16WLsaAMdCiAqsTNHIe+SXfaqyxyo6THoWqs8WQ==}
    dependencies:
      resolve: 1.22.8
    dev: true

  /browserify-aes@1.2.0:
    resolution: {integrity: sha512-+7CHXqGuspUn/Sl5aO7Ea0xWGAtETPXNSAjHo48JfLdPWcMng33Xe4znFvQweqc/uzk5zSOI3H52CYnjCfb5hA==}
    dependencies:
      buffer-xor: 1.0.3
      cipher-base: 1.0.4
      create-hash: 1.2.0
      evp_bytestokey: 1.0.3
      inherits: 2.0.4
      safe-buffer: 5.2.1
    dev: true

  /browserify-cipher@1.0.1:
    resolution: {integrity: sha512-sPhkz0ARKbf4rRQt2hTpAHqn47X3llLkUGn+xEJzLjwY8LRs2p0v7ljvI5EyoRO/mexrNunNECisZs+gw2zz1w==}
    dependencies:
      browserify-aes: 1.2.0
      browserify-des: 1.0.2
      evp_bytestokey: 1.0.3
    dev: true

  /browserify-des@1.0.2:
    resolution: {integrity: sha512-BioO1xf3hFwz4kc6iBhI3ieDFompMhrMlnDFC4/0/vd5MokpuAc3R+LYbwTA9A5Yc9pq9UYPqffKpW2ObuwX5A==}
    dependencies:
      cipher-base: 1.0.4
      des.js: 1.1.0
      inherits: 2.0.4
      safe-buffer: 5.2.1
    dev: true

  /browserify-rsa@4.1.0:
    resolution: {integrity: sha512-AdEER0Hkspgno2aR97SAf6vi0y0k8NuOpGnVH3O99rcA5Q6sh8QxcngtHuJ6uXwnfAXNM4Gn1Gb7/MV1+Ymbog==}
    dependencies:
      bn.js: 5.2.1
      randombytes: 2.1.0
    dev: true

  /browserify-sign@4.2.3:
    resolution: {integrity: sha512-JWCZW6SKhfhjJxO8Tyiiy+XYB7cqd2S5/+WeYHsKdNKFlCBhKbblba1A/HN/90YwtxKc8tCErjffZl++UNmGiw==}
    engines: {node: '>= 0.12'}
    dependencies:
      bn.js: 5.2.1
      browserify-rsa: 4.1.0
      create-hash: 1.2.0
      create-hmac: 1.1.7
      elliptic: 6.5.5
      hash-base: 3.0.4
      inherits: 2.0.4
      parse-asn1: 5.1.7
      readable-stream: 2.3.8
      safe-buffer: 5.2.1
    dev: true

  /browserify-zlib@0.2.0:
    resolution: {integrity: sha512-Z942RysHXmJrhqk88FmKBVq/v5tqmSkDz7p54G/MGyjMnCFFnC79XWNbg+Vta8W6Wb2qtSZTSxIGkJrRpCFEiA==}
    dependencies:
      pako: 1.0.11
    dev: true

  /browserify@16.2.3:
    resolution: {integrity: sha512-zQt/Gd1+W+IY+h/xX2NYMW4orQWhqSwyV+xsblycTtpOuB27h1fZhhNQuipJ4t79ohw4P4mMem0jp/ZkISQtjQ==}
    engines: {node: '>= 0.8'}
    hasBin: true
    dependencies:
      JSONStream: 1.3.5
      assert: 1.5.1
      browser-pack: 6.1.0
      browser-resolve: 1.11.3
      browserify-zlib: 0.2.0
      buffer: 5.7.1
      cached-path-relative: 1.1.0
      concat-stream: 1.6.2
      console-browserify: 1.2.0
      constants-browserify: 1.0.0
      crypto-browserify: 3.12.0
      defined: 1.0.1
      deps-sort: 2.0.1
      domain-browser: 1.2.0
      duplexer2: 0.1.4
      events: 2.1.0
      glob: 7.2.3
      has: 1.0.4
      htmlescape: 1.1.1
      https-browserify: 1.0.0
      inherits: 2.0.4
      insert-module-globals: 7.2.1
      labeled-stream-splicer: 2.0.2
      mkdirp: 0.5.6
      module-deps: 6.2.3
      os-browserify: 0.3.0
      parents: 1.0.1
      path-browserify: 0.0.1
      process: 0.11.10
      punycode: 1.4.1
      querystring-es3: 0.2.1
      read-only-stream: 2.0.0
      readable-stream: 2.3.8
      resolve: 1.22.8
      shasum: 1.0.2
      shell-quote: 1.8.1
      stream-browserify: 2.0.2
      stream-http: 2.8.3
      string_decoder: 1.3.0
      subarg: 1.0.0
      syntax-error: 1.4.0
      through2: 2.0.5
      timers-browserify: 1.4.2
      tty-browserify: 0.0.1
      url: 0.11.3
      util: 0.10.4
      vm-browserify: 1.1.2
      xtend: 4.0.2
    dev: true

  /browserslist@4.23.0:
    resolution: {integrity: sha512-QW8HiM1shhT2GuzkvklfjcKDiWFXHOeFCIA/huJPwHsslwcydgk7X+z2zXpEijP98UCY7HbubZt5J2Zgvf0CaQ==}
    engines: {node: ^6 || ^7 || ^8 || ^9 || ^10 || ^11 || ^12 || >=13.7}
    hasBin: true
    dependencies:
      caniuse-lite: 1.0.30001612
      electron-to-chromium: 1.4.746
      node-releases: 2.0.14
      update-browserslist-db: 1.0.13(browserslist@4.23.0)
    dev: true

  /bs-logger@0.2.6:
    resolution: {integrity: sha512-pd8DCoxmbgc7hyPKOvxtqNcjYoOsABPQdcCUjGp3d42VR2CX1ORhk2A87oqqu5R1kk+76nsxZupkmyd+MVtCog==}
    engines: {node: '>= 6'}
    dependencies:
      fast-json-stable-stringify: 2.1.0
    dev: true

  /bs58@4.0.0:
    resolution: {integrity: sha512-/jcGuUuSebyxwLLfKrbKnCJttxRf9PM51EnHTwmFKBxl4z1SGkoAhrfd6uZKE0dcjQTfm6XzTP8DPr1tzE4KIw==}
    dependencies:
      base-x: 2.0.6

  /bs58@4.0.1:
    resolution: {integrity: sha512-Ok3Wdf5vOIlBrgCvTq96gBkJw+JUEzdBgyaza5HLtPm7yTHkjRy8+JzNyHF7BHa0bNWOQIp3m5YF0nnFcOIKLw==}
    dependencies:
      base-x: 3.0.9
    dev: true

  /bser@2.1.1:
    resolution: {integrity: sha512-gQxTNE/GAfIIrmHLUE3oJyp5FO6HRBfhjnw4/wMmA63ZGDJnWBmgY/lyQBpnDUkGmAhbSe39tx2d/iTOAfglwQ==}
    dependencies:
      node-int64: 0.4.0
    dev: true

  /buffer-equal-constant-time@1.0.1:
    resolution: {integrity: sha512-zRpUiDwd/xk6ADqPMATG8vc9VPrkck7T07OIx0gnjmJAnHnTVXNQG3vfvWNuiZIkwu9KrKdA1iJKfsfTVxE6NA==}
    dev: true

  /buffer-from@1.1.2:
    resolution: {integrity: sha512-E+XQCRwSbaaiChtv6k6Dwgc+bx+Bs6vuKJHHl5kox/BaKbhiXzqQOwK4cO22yElGp2OCmjwVhT3HmxgyPGnJfQ==}
    dev: true

  /buffer-xor@1.0.3:
    resolution: {integrity: sha512-571s0T7nZWK6vB67HI5dyUF7wXiNcfaPPPTl6zYCNApANjIvYJTg7hlud/+cJpdAhS7dVzqMLmfhfHR3rAcOjQ==}
    dev: true

  /buffer@5.7.1:
    resolution: {integrity: sha512-EHcyIPBQ4BSGlvjB16k5KgAJ27CIsHY/2JBmCRReo48y9rQ3MaUzWX3KVlBa4U7MyX02HdVj0K7C3WaB3ju7FQ==}
    dependencies:
      base64-js: 1.5.1
      ieee754: 1.2.1
    dev: true

  /buffer@6.0.3:
    resolution: {integrity: sha512-FTiCpNxtwiZZHEZbcbTIcZjERVICn9yq/pDFkTl95/AxzD1naBctN7YO68riM/gLSDY7sdrMby8hofADYuuqOA==}
    dependencies:
      base64-js: 1.5.1
      ieee754: 1.2.1
    dev: false

  /builtin-status-codes@3.0.0:
    resolution: {integrity: sha512-HpGFw18DgFWlncDfjTa2rcQ4W88O1mC8e8yZ2AvQY5KDaktSTwo+KRf6nHK6FRI5FyRyb/5T6+TSxfP7QyGsmQ==}
    dev: true

  /bundlewatch@0.3.1:
    resolution: {integrity: sha512-yVuOHljZCxRrDgujRn7GED+7Ms8G7hQJmP8vtQWIquDwDfocJH6RdRX42mqDWhMXGdsT3qhB1GYJ5q5zFZ0AEA==}
    engines: {node: '>=10'}
    hasBin: true
    dependencies:
      axios: 0.19.2
      bytes: 3.1.2
      chalk: 4.1.1
      ci-env: 1.17.0
      commander: 5.1.0
      glob: 7.2.3
      gzip-size: 5.1.1
      jsonpack: 1.1.5
      lodash.merge: 4.6.2
      read-pkg-up: 7.0.1
    transitivePeerDependencies:
      - supports-color
    dev: true

  /bytes@3.1.2:
    resolution: {integrity: sha512-/Nf7TyzTx6S3yRJObOAV7956r8cr2+Oj8AC5dt8wSP3BQAoeX58NoHyCU8P8zGkNXStjTSi6fzO6F0pBdcYbEg==}
    engines: {node: '>= 0.8'}
    dev: true

  /bytestreamjs@2.0.1:
    resolution: {integrity: sha512-U1Z/ob71V/bXfVABvNr/Kumf5VyeQRBEm6Txb0PQ6S7V5GpBM3w4Cbqz/xPDicR5tN0uvDifng8C+5qECeGwyQ==}
    engines: {node: '>=6.0.0'}
    dev: false

  /cache-base@1.0.1:
    resolution: {integrity: sha512-AKcdTnFSWATd5/GCPRxr2ChwIJ85CeyrEyjRHlKxQ56d4XJMGym0uAiKn0xbLOGOl3+yRpOTi484dVCEc5AUzQ==}
    engines: {node: '>=0.10.0'}
    dependencies:
      collection-visit: 1.0.0
      component-emitter: 1.3.1
      get-value: 2.0.6
      has-value: 1.0.0
      isobject: 3.0.1
      set-value: 2.0.1
      to-object-path: 0.3.0
      union-value: 1.0.1
      unset-value: 1.0.0
    dev: true

  /cacheable-lookup@5.0.4:
    resolution: {integrity: sha512-2/kNscPhpcxrOigMZzbiWF7dz8ilhb/nIHU3EyZiXWXpeq/au8qJ8VhdftMkty3n7Gj6HIGalQG8oiBNB3AJgA==}
    engines: {node: '>=10.6.0'}
    dev: true

  /cacheable-request@7.0.4:
    resolution: {integrity: sha512-v+p6ongsrp0yTGbJXjgxPow2+DL93DASP4kXCDKb8/bwRtt9OEF3whggkkDkGNzgcWy2XaF4a8nZglC7uElscg==}
    engines: {node: '>=8'}
    dependencies:
      clone-response: 1.0.3
      get-stream: 5.2.0
      http-cache-semantics: 4.1.1
      keyv: 4.5.4
      lowercase-keys: 2.0.0
      normalize-url: 6.1.0
      responselike: 2.0.1
    dev: true

  /cached-path-relative@1.1.0:
    resolution: {integrity: sha512-WF0LihfemtesFcJgO7xfOoOcnWzY/QHR4qeDqV44jPU3HTI54+LnfXK3SA27AVVGCdZFgjjFFaqUA9Jx7dMJZA==}
    dev: true

  /call-bind@1.0.7:
    resolution: {integrity: sha512-GHTSNSYICQ7scH7sZ+M2rFopRoLh8t2bLSW6BbgrtLsahOIB5iyAVJf9GjWK3cYTDaMj4XdBpM1cA6pIS0Kv2w==}
    engines: {node: '>= 0.4'}
    dependencies:
      es-define-property: 1.0.0
      es-errors: 1.3.0
      function-bind: 1.1.2
      get-intrinsic: 1.2.4
      set-function-length: 1.2.2
    dev: true

  /callsites@3.1.0:
    resolution: {integrity: sha512-P8BjAsXvZS+VIDUI11hHCQEv74YT67YUi5JJFNWIqL235sBmjX4+qx9Muvls5ivyNENctx46xQLQ3aTuE7ssaQ==}
    engines: {node: '>=6'}
    dev: true

  /callsites@4.1.0:
    resolution: {integrity: sha512-aBMbD1Xxay75ViYezwT40aQONfr+pSXTHwNKvIXhXD6+LY3F1dLIcceoC5OZKBVHbXcysz1hL9D2w0JJIMXpUw==}
    engines: {node: '>=12.20'}
    dev: true

  /camelcase-keys@6.2.2:
    resolution: {integrity: sha512-YrwaA0vEKazPBkn0ipTiMpSajYDSe+KjQfrjhcBMxJt/znbvlHd8Pw/Vamaz5EB4Wfhs3SUR3Z9mwRu/P3s3Yg==}
    engines: {node: '>=8'}
    dependencies:
      camelcase: 5.3.1
      map-obj: 4.3.0
      quick-lru: 4.0.1
    dev: true

  /camelcase@5.3.1:
    resolution: {integrity: sha512-L28STB170nwWS63UjtlEOE3dldQApaJXZkOI1uMFfzf3rRuPegHaHesyee+YxQ+W6SvRDQV6UrdOdRiR153wJg==}
    engines: {node: '>=6'}
    dev: true

  /camelcase@6.3.0:
    resolution: {integrity: sha512-Gmy6FhYlCY7uOElZUSbxo2UCDH8owEk996gkbrpsgGtrJLM3J7jGxl9Ic7Qwwj4ivOE5AWZWRMecDdF7hqGjFA==}
    engines: {node: '>=10'}
    dev: true

  /caniuse-lite@1.0.30001612:
    resolution: {integrity: sha512-lFgnZ07UhaCcsSZgWW0K5j4e69dK1u/ltrL9lTUiFOwNHs12S3UMIEYgBV0Z6C6hRDev7iRnMzzYmKabYdXF9g==}
    dev: true

  /capture-exit@2.0.0:
    resolution: {integrity: sha512-PiT/hQmTonHhl/HFGN+Lx3JJUznrVYJ3+AQsnthneZbvW7x+f08Tk7yLJTLEOUvBTbduLeeBkxEaYXUOUrRq6g==}
    engines: {node: 6.* || 8.* || >= 10.*}
    dependencies:
      rsvp: 4.8.5
    dev: true

  /cbor-extract@2.2.0:
    resolution: {integrity: sha512-Ig1zM66BjLfTXpNgKpvBePq271BPOvu8MR0Jl080yG7Jsl+wAZunfrwiwA+9ruzm/WEdIV5QF/bjDZTqyAIVHA==}
    hasBin: true
    requiresBuild: true
    dependencies:
      node-gyp-build-optional-packages: 5.1.1
    optionalDependencies:
      '@cbor-extract/cbor-extract-darwin-arm64': 2.2.0
      '@cbor-extract/cbor-extract-darwin-x64': 2.2.0
      '@cbor-extract/cbor-extract-linux-arm': 2.2.0
      '@cbor-extract/cbor-extract-linux-arm64': 2.2.0
      '@cbor-extract/cbor-extract-linux-x64': 2.2.0
      '@cbor-extract/cbor-extract-win32-x64': 2.2.0
    dev: false
    optional: true

  /cbor-x@1.5.9:
    resolution: {integrity: sha512-OEI5rEu3MeR0WWNUXuIGkxmbXVhABP+VtgAXzm48c9ulkrsvxshjjk94XSOGphyAKeNGLPfAxxzEtgQ6rEVpYQ==}
    optionalDependencies:
      cbor-extract: 2.2.0
    dev: false

  /chalk@2.4.2:
    resolution: {integrity: sha512-Mti+f9lpJNcwF4tWV8/OrTTtF1gZi+f8FqlyAdouralcFWFQWF2+NgCHShjkCb+IFBLq9buZwE1xckQU4peSuQ==}
    engines: {node: '>=4'}
    dependencies:
      ansi-styles: 3.2.1
      escape-string-regexp: 1.0.5
      supports-color: 5.5.0
    dev: true

  /chalk@4.1.1:
    resolution: {integrity: sha512-diHzdDKxcU+bAsUboHLPEDQiw0qEe0qd7SYUn3HgcFlWgbDcfLGswOHYeGrHKzG9z6UYf01d9VFMfZxPM1xZSg==}
    engines: {node: '>=10'}
    dependencies:
      ansi-styles: 4.3.0
      supports-color: 7.2.0

  /chalk@4.1.2:
    resolution: {integrity: sha512-oKnbhFyRIXpUuez8iBMmyEa4nbj4IOQyuhc/wy9kY7/WVPcwIO9VA668Pu8RkO7+0G76SLROeyw9CpQ061i4mA==}
    engines: {node: '>=10'}
    dependencies:
      ansi-styles: 4.3.0
      supports-color: 7.2.0
    dev: true

  /char-regex@1.0.2:
    resolution: {integrity: sha512-kWWXztvZ5SBQV+eRgKFeh8q5sLuZY2+8WUIzlxWVTg+oGwY14qylx1KbKzHd8P6ZYkAg0xyIDU9JMHhyJMZ1jw==}
    engines: {node: '>=10'}
    dev: true

  /chardet@0.7.0:
    resolution: {integrity: sha512-mT8iDcrh03qDGRRmoA2hmBJnxpllMR+0/0qlzjqZES6NdiWDcZkCNAk4rPFZ9Q85r27unkiNNg8ZOiwZXBHwcA==}
    dev: true

  /chownr@2.0.0:
    resolution: {integrity: sha512-bIomtDF5KGpdogkLd9VspvFzk9KfpyyGlS8YFVZl7TGPBHL5snIOnxeshwVgPteQ9b4Eydl+pVbIyE1DcvCWgQ==}
    engines: {node: '>=10'}
    dev: true

  /ci-env@1.17.0:
    resolution: {integrity: sha512-NtTjhgSEqv4Aj90TUYHQLxHdnCPXnjdtuGG1X8lTfp/JqeXTdw0FTWl/vUAPuvbWZTF8QVpv6ASe/XacE+7R2A==}
    dev: true

  /ci-info@2.0.0:
    resolution: {integrity: sha512-5tK7EtrZ0N+OLFMthtqOj4fI2Jeb88C4CAZPu25LDVUgXJ0A3Js4PMGqrn0JU1W0Mh1/Z8wZzYPxqUrXeBboCQ==}
    dev: true

  /ci-info@3.9.0:
    resolution: {integrity: sha512-NIxF55hv4nSqQswkAeiOi1r83xy8JldOFDTWiug55KBu9Jnblncd2U6ViHmYgHf01TPZS77NJBhBMKdWj9HQMQ==}
    engines: {node: '>=8'}
    dev: true

  /cipher-base@1.0.4:
    resolution: {integrity: sha512-Kkht5ye6ZGmwv40uUDZztayT2ThLQGfnj/T71N/XzeZeo3nf8foyW7zGTsPYkEya3m5f3cAypH+qe7YOrM1U2Q==}
    dependencies:
      inherits: 2.0.4
      safe-buffer: 5.2.1
    dev: true

  /cjs-module-lexer@0.6.0:
    resolution: {integrity: sha512-uc2Vix1frTfnuzxxu1Hp4ktSvM3QaI4oXl4ZUqL1wjTu/BGki9TrCWoqLTg/drR1KwAEarXuRFCG2Svr1GxPFw==}
    dev: true

  /class-utils@0.3.6:
    resolution: {integrity: sha512-qOhPa/Fj7s6TY8H8esGu5QNpMMQxz79h+urzrNYN6mn+9BnxlDGf5QZ+XeCDsxSjPqsSR56XOZOJmpeurnLMeg==}
    engines: {node: '>=0.10.0'}
    dependencies:
      arr-union: 3.1.0
      define-property: 0.2.5
      isobject: 3.0.1
      static-extend: 0.1.2
    dev: true

  /cliui@6.0.0:
    resolution: {integrity: sha512-t6wbgtoCXvAzst7QgXxJYqPt0usEfbgQdftEPbLL/cvv6HPE5VgvqCuAIDR0NgU52ds6rFwqrgakNLrHEjCbrQ==}
    dependencies:
      string-width: 4.2.3
      strip-ansi: 6.0.1
      wrap-ansi: 6.2.0
    dev: true

  /cliui@8.0.1:
    resolution: {integrity: sha512-BSeNnyus75C4//NQ9gQt1/csTXyo/8Sb+afLAkzAptFuMsod9HFokGNudZpi/oQV73hnVK+sR+5PVRMd+Dr7YQ==}
    engines: {node: '>=12'}
    dependencies:
      string-width: 4.2.3
      strip-ansi: 6.0.1
      wrap-ansi: 7.0.0
    dev: true

  /clone-response@1.0.3:
    resolution: {integrity: sha512-ROoL94jJH2dUVML2Y/5PEDNaSHgeOdSDicUyS7izcF63G6sTc/FTjLub4b8Il9S8S0beOfYt0TaA5qvFK+w0wA==}
    dependencies:
      mimic-response: 1.0.1
    dev: true

  /clone@1.0.4:
    resolution: {integrity: sha512-JQHZ2QMW6l3aH/j6xCqQThY/9OH4D/9ls34cgkUBiEeocRTU04tHfKPBsUK1PqZCUQM7GiA0IIXJSuXHI64Kbg==}
    engines: {node: '>=0.8'}
    dev: true

  /co@4.6.0:
    resolution: {integrity: sha512-QVb0dM5HvG+uaxitm8wONl7jltx8dqhfU33DcqtOZcLSVIKSDDLDi7+0LbAKiyI8hD9u42m2YxXSkMGWThaecQ==}
    engines: {iojs: '>= 1.0.0', node: '>= 0.12.0'}
    dev: true

  /collect-v8-coverage@1.0.2:
    resolution: {integrity: sha512-lHl4d5/ONEbLlJvaJNtsF/Lz+WvB07u2ycqTYbdrq7UypDXailES4valYb2eWiJFxZlVmpGekfqoxQhzyFdT4Q==}
    dev: true

  /collection-visit@1.0.0:
    resolution: {integrity: sha512-lNkKvzEeMBBjUGHZ+q6z9pSJla0KWAQPvtzhEV9+iGyQYG+pBpl7xKDhxoNSOZH2hhv0v5k0y2yAM4o4SjoSkw==}
    engines: {node: '>=0.10.0'}
    dependencies:
      map-visit: 1.0.0
      object-visit: 1.0.1
    dev: true

  /color-convert@1.9.3:
    resolution: {integrity: sha512-QfAUtd+vFdAtFQcC8CCyYt1fYWxSqAiK2cSD6zDB8N3cpsEBAvRxp9zOGg6G/SHHJYAT88/az/IuDGALsNVbGg==}
    dependencies:
      color-name: 1.1.3
    dev: true

  /color-convert@2.0.1:
    resolution: {integrity: sha512-RRECPsj7iu/xb5oKYcsFHSppFNnsj/52OVTRKb4zP5onXwVF3zVmmToNcOfGC+CRDpfK/U584fMg38ZHCaElKQ==}
    engines: {node: '>=7.0.0'}
    dependencies:
      color-name: 1.1.4

  /color-name@1.1.3:
    resolution: {integrity: sha512-72fSenhMw2HZMTVHeCA9KCmpEIbzWiQsjN+BHcBbS9vr1mtt+vJjPdksIBNUmKAW8TFUDPJK5SUU3QhE9NEXDw==}
    dev: true

  /color-name@1.1.4:
    resolution: {integrity: sha512-dOy+3AuW3a2wNbZHIuMZpTcgjGuLU/uBL/ubcZF9OXbDo8ff4O8yVp5Bf0efS8uEoYo5q4Fx7dY9OgQGXgAsQA==}

  /colors@1.4.0:
    resolution: {integrity: sha512-a+UqTh4kgZg/SlGvfbzDHpgRu7AAQOmmqRHJnxhRZICKFUT91brVhNNt58CMWU9PsBbv3PDCZUHbVxuDiH2mtA==}
    engines: {node: '>=0.1.90'}
    dev: true

  /combine-source-map@0.8.0:
    resolution: {integrity: sha512-UlxQ9Vw0b/Bt/KYwCFqdEwsQ1eL8d1gibiFb7lxQJFdvTgc2hIZi6ugsg+kyhzhPV+QEpUiEIwInIAIrgoEkrg==}
    dependencies:
      convert-source-map: 1.1.3
      inline-source-map: 0.6.3
      lodash.memoize: 3.0.4
      source-map: 0.5.7
    dev: true

  /combined-stream@1.0.8:
    resolution: {integrity: sha512-FQN4MRfuJeHf7cBbBMJFXhKSDq+2kAArBlmRBvcvFE5BB1HZKXtSFASDhdlz9zOYwxh8lDdnvmMOe/+5cdoEdg==}
    engines: {node: '>= 0.8'}
    dependencies:
      delayed-stream: 1.0.0
    dev: true

  /commander@2.20.3:
    resolution: {integrity: sha512-GpVkmM8vF2vQUkj2LvZmD35JxeJOLCwJ9cUkugyk2nuhbv3+mJvpLYYt+0+USMxE+oj+ey/lJEnhZw75x/OMcQ==}
    dev: true

  /commander@5.1.0:
    resolution: {integrity: sha512-P0CysNDQ7rtVw4QIQtm+MRxV66vKFSvlsQvGYXZWR3qFU0jlMKHZZZgw8e+8DSah4UDKMqnknRDQz+xuQXQ/Zg==}
    engines: {node: '>= 6'}
    dev: true

  /commitlint@17.0.3:
    resolution: {integrity: sha512-/KbIyrd6nmrRvu5zj8KKrjoC4z5V6hBmYphHgCFu75kPjHODg1XTtGFgbnb0AdSGBHlGMzmDvykO7ETs8wBKFg==}
    engines: {node: '>=v14'}
    hasBin: true
    dependencies:
      '@commitlint/cli': 17.0.3
      '@commitlint/types': 17.8.1
    transitivePeerDependencies:
      - '@swc/core'
      - '@swc/wasm'
    dev: true

  /compare-func@2.0.0:
    resolution: {integrity: sha512-zHig5N+tPWARooBnb0Zx1MFcdfpyJrfTJ3Y5L+IFvUm8rM74hHz66z0gw0x4tijh5CorKkKUCnW82R2vmpeCRA==}
    dependencies:
      array-ify: 1.0.0
      dot-prop: 5.3.0
    dev: true

  /component-emitter@1.3.1:
    resolution: {integrity: sha512-T0+barUSQRTUQASh8bx02dl+DhF54GtIDY13Y3m9oWTklKbb3Wv974meRpeZ3lp1JpLVECWWNHC4vaG2XHXouQ==}
    dev: true

  /concat-map@0.0.1:
    resolution: {integrity: sha512-/Srv4dswyQNBfohGpz9o6Yb3Gz3SrUDqBH5rTuhGR7ahtlbYKnVxw2bCFMRljaA7EXHaXZ8wsHdodFvbkhKmqg==}
    dev: true

  /concat-stream@1.6.2:
    resolution: {integrity: sha512-27HBghJxjiZtIk3Ycvn/4kbJk/1uZuJFfuPEns6LaEvpvG1f0hTea8lilrouyo9mVc2GWdcEZ8OLoGmSADlrCw==}
    engines: {'0': node >= 0.8}
    dependencies:
      buffer-from: 1.1.2
      inherits: 2.0.4
      readable-stream: 2.3.8
      typedarray: 0.0.6
    dev: true

  /concurrently@7.3.0:
    resolution: {integrity: sha512-IiDwm+8DOcFEInca494A8V402tNTQlJaYq78RF2rijOrKEk/AOHTxhN4U1cp7GYKYX5Q6Ymh1dLTBlzIMN0ikA==}
    engines: {node: ^12.20.0 || ^14.13.0 || >=16.0.0}
    hasBin: true
    dependencies:
      chalk: 4.1.1
      date-fns: 2.30.0
      lodash: 4.17.21
      rxjs: 7.8.1
      shell-quote: 1.8.1
      spawn-command: 0.0.2-1
      supports-color: 8.1.1
      tree-kill: 1.2.2
      yargs: 17.7.2
    dev: true

  /console-browserify@1.2.0:
    resolution: {integrity: sha512-ZMkYO/LkF17QvCPqM0gxw8yUzigAOZOSWSHg91FH6orS7vcEj5dVZTidN2fQ14yBSdg97RqhSNwLUXInd52OTA==}
    dev: true

  /constants-browserify@1.0.0:
    resolution: {integrity: sha512-xFxOwqIzR/e1k1gLiWEophSCMqXcwVHIH7akf7b/vxcUeGunlj3hvZaaqxwHsTgn+IndtkQJgSztIDWeumWJDQ==}
    dev: true

  /conventional-changelog-angular@6.0.0:
    resolution: {integrity: sha512-6qLgrBF4gueoC7AFVHu51nHL9pF9FRjXrH+ceVf7WmAfH3gs+gEYOkvxhjMPjZu57I4AGUGoNTY8V7Hrgf1uqg==}
    engines: {node: '>=14'}
    dependencies:
      compare-func: 2.0.0
    dev: true

  /conventional-changelog-conventionalcommits@5.0.0:
    resolution: {integrity: sha512-lCDbA+ZqVFQGUj7h9QBKoIpLhl8iihkO0nCTyRNzuXtcd7ubODpYB04IFy31JloiJgG0Uovu8ot8oxRzn7Nwtw==}
    engines: {node: '>=10'}
    dependencies:
      compare-func: 2.0.0
      lodash: 4.17.21
      q: 1.5.1
    dev: true

  /conventional-commits-parser@4.0.0:
    resolution: {integrity: sha512-WRv5j1FsVM5FISJkoYMR6tPk07fkKT0UodruX4je86V4owk451yjXAKzKAPOs9l7y59E2viHUS9eQ+dfUA9NSg==}
    engines: {node: '>=14'}
    hasBin: true
    dependencies:
      JSONStream: 1.3.5
      is-text-path: 1.0.1
      meow: 8.1.2
      split2: 3.2.2
    dev: true

  /convert-source-map@1.1.3:
    resolution: {integrity: sha512-Y8L5rp6jo+g9VEPgvqNfEopjTR4OTYct8lXlS8iVQdmnjDvbdbzYe9rjtFCB9egC86JoNCU61WRY+ScjkZpnIg==}
    dev: true

  /convert-source-map@1.9.0:
    resolution: {integrity: sha512-ASFBup0Mz1uyiIjANan1jzLQami9z1PoYSZCiiYW2FczPbenXc45FZdBZLzOT+r6+iciuEModtmCti+hjaAk0A==}
    dev: true

  /convert-source-map@2.0.0:
    resolution: {integrity: sha512-Kvp459HrV2FEJ1CAsi1Ku+MY3kasH19TFykTz2xWmMeq6bk2NU3XXvfJ+Q61m0xktWwt+1HSYf3JZsTms3aRJg==}
    dev: true

  /copy-descriptor@0.1.1:
    resolution: {integrity: sha512-XgZ0pFcakEUlbwQEVNg3+QAis1FyTL3Qel9FYy8pSkQqoG3PNoT0bOCQtOXcOkur21r2Eq2kI+IE+gsmAEVlYw==}
    engines: {node: '>=0.10.0'}
    dev: true

  /core-js@3.37.0:
    resolution: {integrity: sha512-fu5vHevQ8ZG4og+LXug8ulUtVxjOcEYvifJr7L5Bfq9GOztVqsKd9/59hUk2ZSbCrS3BqUr3EpaYGIYzq7g3Ug==}
    requiresBuild: true
    dev: true

  /core-util-is@1.0.3:
    resolution: {integrity: sha512-ZQBvi1DcpJ4GDqanjucZ2Hj3wEO5pZDS89BWbkcrvdxksJorwUDDZamX9ldFkp9aw2lmBDLgkObEA4DWNJ9FYQ==}
    dev: true

  /cosmiconfig-typescript-loader@4.4.0(@types/node@20.5.1)(cosmiconfig@8.3.6)(ts-node@10.9.2)(typescript@4.9.4):
    resolution: {integrity: sha512-BabizFdC3wBHhbI4kJh0VkQP9GkBfoHPydD0COMce1nJ1kJAB3F2TmJ/I7diULBKtmEWSwEbuN/KDtgnmUUVmw==}
    engines: {node: '>=v14.21.3'}
    peerDependencies:
      '@types/node': '*'
      cosmiconfig: '>=7'
      ts-node: '>=10'
      typescript: '>=4'
    dependencies:
      '@types/node': 20.5.1
      cosmiconfig: 8.3.6(typescript@4.9.4)
      ts-node: 10.9.2(@types/node@20.5.1)(typescript@4.9.4)
      typescript: 4.9.4
    dev: true

  /cosmiconfig@8.3.6(typescript@4.9.4):
    resolution: {integrity: sha512-kcZ6+W5QzcJ3P1Mt+83OUv/oHFqZHIx8DuxG6eZ5RGMERoLqp4BuGjhHLYGK+Kf5XVkQvqBSmAy/nGWN3qDgEA==}
    engines: {node: '>=14'}
    peerDependencies:
      typescript: '>=4.9.5'
    peerDependenciesMeta:
      typescript:
        optional: true
    dependencies:
      import-fresh: 3.3.0
      js-yaml: 4.1.0
      parse-json: 5.2.0
      path-type: 4.0.0
      typescript: 4.9.4
    dev: true

  /create-ecdh@4.0.4:
    resolution: {integrity: sha512-mf+TCx8wWc9VpuxfP2ht0iSISLZnt0JgWlrOKZiNqyUZWnjIaCIVNQArMHnCZKfEYRg6IM7A+NeJoN8gf/Ws0A==}
    dependencies:
      bn.js: 4.12.0
      elliptic: 6.5.5
    dev: true

  /create-hash@1.2.0:
    resolution: {integrity: sha512-z00bCGNHDG8mHAkP7CtT1qVu+bFQUPjYq/4Iv3C3kWjTFV10zIjfSoeqXo9Asws8gwSHDGj/hl2u4OGIjapeCg==}
    dependencies:
      cipher-base: 1.0.4
      inherits: 2.0.4
      md5.js: 1.3.5
      ripemd160: 2.0.2
      sha.js: 2.4.11
    dev: true

  /create-hmac@1.1.7:
    resolution: {integrity: sha512-MJG9liiZ+ogc4TzUwuvbER1JRdgvUFSB5+VR/g5h82fGaIRWMWddtKBHi7/sVhfjQZ6SehlyhvQYrcYkaUIpLg==}
    dependencies:
      cipher-base: 1.0.4
      create-hash: 1.2.0
      inherits: 2.0.4
      ripemd160: 2.0.2
      safe-buffer: 5.2.1
      sha.js: 2.4.11
    dev: true

  /create-require@1.1.1:
    resolution: {integrity: sha512-dcKFX3jn0MpIaXjisoRvexIJVEKzaq7z2rZKxf+MSr9TkdmHmsU4m2lcLojrj/FHl8mk5VxMmYA+ftRkP/3oKQ==}
    dev: true

  /cross-spawn@5.1.0:
    resolution: {integrity: sha512-pTgQJ5KC0d2hcY8eyL1IzlBPYjTkyH72XRZPnLyKus2mBfNjQs3klqbJU2VILqZryAZUt9JOb3h/mWMy23/f5A==}
    dependencies:
      lru-cache: 4.1.5
      shebang-command: 1.2.0
      which: 1.3.1
    dev: true

  /cross-spawn@6.0.5:
    resolution: {integrity: sha512-eTVLrBSt7fjbDygz805pMnstIs2VTBNkRm0qxZd+M7A5XDdxVRWO5MxGBXZhjY4cqLYLdtrGqRf8mBPmzwSpWQ==}
    engines: {node: '>=4.8'}
    dependencies:
      nice-try: 1.0.5
      path-key: 2.0.1
      semver: 5.7.2
      shebang-command: 1.2.0
      which: 1.3.1
    dev: true

  /cross-spawn@7.0.3:
    resolution: {integrity: sha512-iRDPJKUPVEND7dHPO8rkbOnPpyDygcDFtWjpeWNCgy8WP2rXcxXL8TskReQl6OrB2G7+UJrags1q15Fudc7G6w==}
    engines: {node: '>= 8'}
    dependencies:
      path-key: 3.1.1
      shebang-command: 2.0.0
      which: 2.0.2
    dev: true

  /crypto-browserify@3.12.0:
    resolution: {integrity: sha512-fz4spIh+znjO2VjL+IdhEpRJ3YN6sMzITSBijk6FK2UvTqruSQW+/cCZTSNsMiZNvUeq0CqurF+dAbyiGOY6Wg==}
    dependencies:
      browserify-cipher: 1.0.1
      browserify-sign: 4.2.3
      create-ecdh: 4.0.4
      create-hash: 1.2.0
      create-hmac: 1.1.7
      diffie-hellman: 5.0.3
      inherits: 2.0.4
      pbkdf2: 3.1.2
      public-encrypt: 4.0.3
      randombytes: 2.1.0
      randomfill: 1.0.4
    dev: true

  /cssom@0.3.8:
    resolution: {integrity: sha512-b0tGHbfegbhPJpxpiBPU2sCkigAqtM9O121le6bbOlgyV+NyGyCmVfJ6QW9eRjz8CpNfWEOYBIMIGRYkLwsIYg==}
    dev: true

  /cssom@0.4.4:
    resolution: {integrity: sha512-p3pvU7r1MyyqbTk+WbNJIgJjG2VmTIaB10rI93LzVPrmDJKkzKYMtxxyAvQXR/NS6otuzveI7+7BBq3SjBS2mw==}
    dev: true

  /cssstyle@2.3.0:
    resolution: {integrity: sha512-AZL67abkUzIuvcHqk7c09cezpGNcxUxU4Ioi/05xHk4DQeTkWmGYftIE6ctU6AEt+Gn4n1lDStOtj7FKycP71A==}
    engines: {node: '>=8'}
    dependencies:
      cssom: 0.3.8
    dev: true

  /csv-generate@3.4.3:
    resolution: {integrity: sha512-w/T+rqR0vwvHqWs/1ZyMDWtHHSJaN06klRqJXBEpDJaM/+dZkso0OKh1VcuuYvK3XM53KysVNq8Ko/epCK8wOw==}
    dev: true

  /csv-parse@4.16.3:
    resolution: {integrity: sha512-cO1I/zmz4w2dcKHVvpCr7JVRu8/FymG5OEpmvsZYlccYolPBLoVGKUHgNoc4ZGkFeFlWGEDmMyBM+TTqRdW/wg==}
    dev: true

  /csv-stringify@5.6.5:
    resolution: {integrity: sha512-PjiQ659aQ+fUTQqSrd1XEDnOr52jh30RBurfzkscaE2tPaFsDH5wOAHJiw8XAHphRknCwMUE9KRayc4K/NbO8A==}
    dev: true

  /csv@5.5.3:
    resolution: {integrity: sha512-QTaY0XjjhTQOdguARF0lGKm5/mEq9PD9/VhZZegHDIBq2tQwgNpHc3dneD4mGo2iJs+fTKv5Bp0fZ+BRuY3Z0g==}
    engines: {node: '>= 0.1.90'}
    dependencies:
      csv-generate: 3.4.3
      csv-parse: 4.16.3
      csv-stringify: 5.6.5
      stream-transform: 2.1.3
    dev: true

  /danger-plugin-yarn@1.3.2:
    resolution: {integrity: sha512-g+7guMig986giNyUxM15sFH32HKBGzHcKHMrAojvGOU9lpB53KwxX5yrYnokRlfW0aSaAwm9GCInXTQc9MoW3w==}
    engines: {node: '>=4.0.0'}
    dependencies:
      date-fns: 1.30.1
      lodash.flatten: 4.4.0
      lodash.includes: 4.3.0
      node-fetch: 1.7.3
      semver: 5.7.2
    dev: true

  /danger@11.1.1:
    resolution: {integrity: sha512-kQX1/Rggut/KFgArOloAdw6paB7hkoznRaUhpPFKVHKRgc6FtlhC8zpb480jVE71Z6eI7rrHVDGEYLv8x96yyA==}
    engines: {node: '>=14.13.1'}
    hasBin: true
    dependencies:
      '@octokit/rest': 18.12.0
      async-retry: 1.2.3
      chalk: 2.4.2
      commander: 2.20.3
      core-js: 3.37.0
      debug: 4.3.4
      fast-json-patch: 3.1.1
      get-stdin: 6.0.0
      gitlab: 10.2.1
      http-proxy-agent: 2.1.0
      https-proxy-agent: 2.2.4
      hyperlinker: 1.0.0
      json5: 2.2.3
      jsonpointer: 5.0.1
      jsonwebtoken: 8.5.1
      lodash.find: 4.6.0
      lodash.includes: 4.3.0
      lodash.isobject: 3.0.2
      lodash.keys: 4.2.0
      lodash.mapvalues: 4.6.0
      lodash.memoize: 4.1.2
      memfs-or-file-map-to-github-branch: 1.2.1
      micromatch: 4.0.5
      node-cleanup: 2.1.2
      node-fetch: 2.6.7
      override-require: 1.1.1
      p-limit: 2.3.0
      parse-diff: 0.7.1
      parse-git-config: 2.0.3
      parse-github-url: 1.0.2
      parse-link-header: 2.0.0
      pinpoint: 1.1.0
      prettyjson: 1.2.5
      readline-sync: 1.4.10
      regenerator-runtime: 0.13.11
      require-from-string: 2.0.2
      supports-hyperlinks: 1.0.1
    transitivePeerDependencies:
      - encoding
      - supports-color
    dev: true

  /dargs@7.0.0:
    resolution: {integrity: sha512-2iy1EkLdlBzQGvbweYRFxmFath8+K7+AKB0TlhHWkNuH+TmovaMH/Wp7V7R4u7f4SnX3OgLsU9t1NI9ioDnUpg==}
    engines: {node: '>=8'}
    dev: true

  /dash-ast@1.0.0:
    resolution: {integrity: sha512-Vy4dx7gquTeMcQR/hDkYLGUnwVil6vk4FOOct+djUnHOUWt+zJPJAaRIXaAFkPXtJjvlY7o3rfRu0/3hpnwoUA==}
    dev: true

  /data-urls@2.0.0:
    resolution: {integrity: sha512-X5eWTSXO/BJmpdIKCRuKUgSCgAN0OwliVK3yPKbwIWU1Tdw5BRajxlzMidvh+gwko9AfQ9zIj52pzF91Q3YAvQ==}
    engines: {node: '>=10'}
    dependencies:
      abab: 2.0.6
      whatwg-mimetype: 2.3.0
      whatwg-url: 8.7.0
    dev: true

  /data-view-buffer@1.0.1:
    resolution: {integrity: sha512-0lht7OugA5x3iJLOWFhWK/5ehONdprk0ISXqVFn/NFrDu+cuc8iADFrGQz5BnRK7LLU3JmkbXSxaqX+/mXYtUA==}
    engines: {node: '>= 0.4'}
    dependencies:
      call-bind: 1.0.7
      es-errors: 1.3.0
      is-data-view: 1.0.1
    dev: true

  /data-view-byte-length@1.0.1:
    resolution: {integrity: sha512-4J7wRJD3ABAzr8wP+OcIcqq2dlUKp4DVflx++hs5h5ZKydWMI6/D/fAot+yh6g2tHh8fLFTvNOaVN357NvSrOQ==}
    engines: {node: '>= 0.4'}
    dependencies:
      call-bind: 1.0.7
      es-errors: 1.3.0
      is-data-view: 1.0.1
    dev: true

  /data-view-byte-offset@1.0.0:
    resolution: {integrity: sha512-t/Ygsytq+R995EJ5PZlD4Cu56sWa8InXySaViRzw9apusqsOO2bQP+SbYzAhR0pFKoB+43lYy8rWban9JSuXnA==}
    engines: {node: '>= 0.4'}
    dependencies:
      call-bind: 1.0.7
      es-errors: 1.3.0
      is-data-view: 1.0.1
    dev: true

  /dataloader@1.4.0:
    resolution: {integrity: sha512-68s5jYdlvasItOJnCuI2Q9s4q98g0pCyL3HrcKJu8KNugUl8ahgmZYg38ysLTgQjjXX3H8CJLkAvWrclWfcalw==}
    dev: true

  /date-fns@1.30.1:
    resolution: {integrity: sha512-hBSVCvSmWC+QypYObzwGOd9wqdDpOt+0wl0KbU+R+uuZBS1jN8VsD1ss3irQDknRj5NvxiTF6oj/nDRnN/UQNw==}
    dev: true

  /date-fns@2.30.0:
    resolution: {integrity: sha512-fnULvOpxnC5/Vg3NCiWelDsLiUc9bRwAPs/+LfTLNvetFCtCTN+yQz15C/fs4AwX1R9K5GLtLfn8QW+dWisaAw==}
    engines: {node: '>=0.11'}
    dependencies:
      '@babel/runtime': 7.24.4
    dev: true

  /debug@2.6.9:
    resolution: {integrity: sha512-bC7ElrdJaJnPbAP+1EotYvqZsb3ecl5wi6Bfi6BJTUcNowp6cvspg0jXznRTKDjm/E7AdgFBVeAPVMNcKGsHMA==}
    peerDependencies:
      supports-color: '*'
    peerDependenciesMeta:
      supports-color:
        optional: true
    dependencies:
      ms: 2.0.0
    dev: true

  /debug@3.1.0:
    resolution: {integrity: sha512-OX8XqP7/1a9cqkxYw2yXss15f26NKWBpDXQd0/uK/KPqdQhxbPa994hnzjcE2VqQpDslf55723cKPUOGSmMY3g==}
    peerDependencies:
      supports-color: '*'
    peerDependenciesMeta:
      supports-color:
        optional: true
    dependencies:
      ms: 2.0.0
    dev: true

  /debug@3.2.7:
    resolution: {integrity: sha512-CFjzYYAi4ThfiQvizrFQevTTXHtnCqWfe7x1AhgEscTz6ZbLbfoLRLPugTQyBth6f8ZERVUSyWHFD/7Wu4t1XQ==}
    peerDependencies:
      supports-color: '*'
    peerDependenciesMeta:
      supports-color:
        optional: true
    dependencies:
      ms: 2.1.3
    dev: true

  /debug@4.3.4:
    resolution: {integrity: sha512-PRWFHuSU3eDtQJPvnNY7Jcket1j0t5OuOsFzPPzsekD52Zl8qUfFIPEiswXqIvHWGVHOgX+7G/vCNNhehwxfkQ==}
    engines: {node: '>=6.0'}
    peerDependencies:
      supports-color: '*'
    peerDependenciesMeta:
      supports-color:
        optional: true
    dependencies:
      ms: 2.1.2
    dev: true

  /decamelize-keys@1.1.1:
    resolution: {integrity: sha512-WiPxgEirIV0/eIOMcnFBA3/IJZAZqKnwAwWyvvdi4lsr1WCN22nhdf/3db3DoZcUjTV2SqfzIwNyp6y2xs3nmg==}
    engines: {node: '>=0.10.0'}
    dependencies:
      decamelize: 1.2.0
      map-obj: 1.0.1
    dev: true

  /decamelize@1.2.0:
    resolution: {integrity: sha512-z2S+W9X73hAUUki+N+9Za2lBlun89zigOyGrsax+KUQ6wKW4ZoWpEYBkGhQjwAjjDCkWxhY0VKEhk8wzY7F5cA==}
    engines: {node: '>=0.10.0'}
    dev: true

  /decimal.js@10.4.3:
    resolution: {integrity: sha512-VBBaLc1MgL5XpzgIP7ny5Z6Nx3UrRkIViUkPUdtl9aya5amy3De1gsUUSB1g3+3sExYNjCAsAznmukyxCb1GRA==}
    dev: true

  /decode-uri-component@0.2.2:
    resolution: {integrity: sha512-FqUYQ+8o158GyGTrMFJms9qh3CqTKvAqgqsTnkLI8sKu0028orqBhxNMFkFen0zGyg6epACD32pjVk58ngIErQ==}
    engines: {node: '>=0.10'}
    dev: true

  /decompress-response@6.0.0:
    resolution: {integrity: sha512-aW35yZM6Bb/4oJlZncMH2LCoZtJXTRxES17vE3hoRiowU2kWHaJKFkSBDnDR+cm9J+9QhXmREyIfv0pji9ejCQ==}
    engines: {node: '>=10'}
    dependencies:
      mimic-response: 3.1.0
    dev: true

  /deep-is@0.1.4:
    resolution: {integrity: sha512-oIPzksmTg4/MriiaYGO+okXDT7ztn/w3Eptv/+gSIdMdKsJo0u4CfYNFJPy+4SKMuCqGw2wxnA+URMg3t8a/bQ==}
    dev: true

  /deepmerge@4.3.1:
    resolution: {integrity: sha512-3sUqbMEc77XqpdNO7FRyRog+eW3ph+GYCbj+rK+uYyRMuwsVy0rMiVtPn+QJlKFvWP/1PYpapqYn0Me2knFn+A==}
    engines: {node: '>=0.10.0'}
    dev: true

  /defaults@1.0.4:
    resolution: {integrity: sha512-eFuaLoy/Rxalv2kr+lqMlUnrDWV+3j4pljOIJgLIhI058IQfWJ7vXhyEIHu+HtC738klGALYxOKDO0bQP3tg8A==}
    dependencies:
      clone: 1.0.4
    dev: true

  /defer-to-connect@2.0.1:
    resolution: {integrity: sha512-4tvttepXG1VaYGrRibk5EwJd1t4udunSOVMdLSAL6mId1ix438oPwPZMALY41FCijukO1L0twNcGsdzS7dHgDg==}
    engines: {node: '>=10'}
    dev: true

  /define-data-property@1.1.4:
    resolution: {integrity: sha512-rBMvIzlpA8v6E+SJZoo++HAYqsLrkg7MSfIinMPFhmkorw7X+dOXVJQs+QT69zGkzMyfDnIMN2Wid1+NbL3T+A==}
    engines: {node: '>= 0.4'}
    dependencies:
      es-define-property: 1.0.0
      es-errors: 1.3.0
      gopd: 1.0.1
    dev: true

  /define-properties@1.2.1:
    resolution: {integrity: sha512-8QmQKqEASLd5nx0U1B1okLElbUuuttJ/AnYmRXbbbGDWh6uS208EjD4Xqq/I9wK7u0v6O08XhTWnt5XtEbR6Dg==}
    engines: {node: '>= 0.4'}
    dependencies:
      define-data-property: 1.1.4
      has-property-descriptors: 1.0.2
      object-keys: 1.1.1
    dev: true

  /define-property@0.2.5:
    resolution: {integrity: sha512-Rr7ADjQZenceVOAKop6ALkkRAmH1A4Gx9hV/7ZujPUN2rkATqFO0JZLZInbAjpZYoJ1gUx8MRMQVkYemcbMSTA==}
    engines: {node: '>=0.10.0'}
    dependencies:
      is-descriptor: 0.1.7
    dev: true

  /define-property@1.0.0:
    resolution: {integrity: sha512-cZTYKFWspt9jZsMscWo8sc/5lbPC9Q0N5nBLgb+Yd915iL3udB1uFgS3B8YCx66UVHq018DAVFoee7x+gxggeA==}
    engines: {node: '>=0.10.0'}
    dependencies:
      is-descriptor: 1.0.3
    dev: true

  /define-property@2.0.2:
    resolution: {integrity: sha512-jwK2UV4cnPpbcG7+VRARKTZPUWowwXA8bzH5NP6ud0oeAxyYPuGZUAC7hMugpCdz4BeSZl2Dl9k66CHJ/46ZYQ==}
    engines: {node: '>=0.10.0'}
    dependencies:
      is-descriptor: 1.0.3
      isobject: 3.0.1
    dev: true

  /defined@1.0.1:
    resolution: {integrity: sha512-hsBd2qSVCRE+5PmNdHt1uzyrFu5d3RwmFDKzyNZMFq/EwDNJF7Ee5+D5oEKF0hU6LhtoUF1macFvOe4AskQC1Q==}
    dev: true

  /delayed-stream@1.0.0:
    resolution: {integrity: sha512-ZySD7Nf91aLB0RxL4KGrKHBXl7Eds1DAmEdcoVawXnLD7SDhpNgtuII2aAkg7a7QS41jxPSZ17p4VdGnMHk3MQ==}
    engines: {node: '>=0.4.0'}
    dev: true

  /depd@1.1.2:
    resolution: {integrity: sha512-7emPTl6Dpo6JRXOXjLRxck+FlLRX5847cLKEn00PLAgc3g2hTZZgr+e4c2v6QpSmLeFP3n5yUo7ft6avBK/5jQ==}
    engines: {node: '>= 0.6'}

  /depd@2.0.0:
    resolution: {integrity: sha512-g7nH6P6dyDioJogAAGprGpCtVImJhpPk/roCzdb3fIh61/s/nPsfR6onyMwkCAR/OlC3yBC0lESvUoQEAssIrw==}
    engines: {node: '>= 0.8'}

  /deprecation@2.3.1:
    resolution: {integrity: sha512-xmHIy4F3scKVwMsQ4WnVaS8bHOx0DmVwRywosKhaILI0ywMDWPtBSku2HNxRvF7jtwDRsoEwYQSfbxj8b7RlJQ==}
    dev: true

  /deps-sort@2.0.1:
    resolution: {integrity: sha512-1orqXQr5po+3KI6kQb9A4jnXT1PBwggGl2d7Sq2xsnOeI9GPcE/tGcF9UiSZtZBM7MukY4cAh7MemS6tZYipfw==}
    hasBin: true
    dependencies:
      JSONStream: 1.3.5
      shasum-object: 1.0.0
      subarg: 1.0.0
      through2: 2.0.5
    dev: true

  /des.js@1.1.0:
    resolution: {integrity: sha512-r17GxjhUCjSRy8aiJpr8/UadFIzMzJGexI3Nmz4ADi9LYSFx4gTBp80+NaX/YsXWWLhpZ7v/v/ubEc/bCNfKwg==}
    dependencies:
      inherits: 2.0.4
      minimalistic-assert: 1.0.1
    dev: true

  /detect-indent@6.1.0:
    resolution: {integrity: sha512-reYkTUJAZb9gUuZ2RvVCNhVHdg62RHnJ7WJl8ftMi4diZ6NWlciOzQN88pUhSELEwflJht4oQDv0F0BMlwaYtA==}
    engines: {node: '>=8'}
    dev: true

  /detect-libc@2.0.3:
    resolution: {integrity: sha512-bwy0MGW55bG41VqxxypOsdSdGqLwXPI/focwgTYCFMbdUiBAxLg9CFzG08sz2aqzknwiX7Hkl0bQENjg8iLByw==}
    engines: {node: '>=8'}
    requiresBuild: true
    dev: false
    optional: true

  /detect-newline@3.1.0:
    resolution: {integrity: sha512-TLz+x/vEXm/Y7P7wn1EJFNLxYpUD4TgMosxY6fAVJUnJMbupHBOncxyWUG9OpTaH9EBD7uFI5LfEgmMOc54DsA==}
    engines: {node: '>=8'}
    dev: true

  /detective@5.2.1:
    resolution: {integrity: sha512-v9XE1zRnz1wRtgurGu0Bs8uHKFSTdteYZNbIPFVhUZ39L/S79ppMpdmVOZAnoz1jfEFodc48n6MX483Xo3t1yw==}
    engines: {node: '>=0.8.0'}
    hasBin: true
    dependencies:
      acorn-node: 1.8.2
      defined: 1.0.1
      minimist: 1.2.8
    dev: true

  /diff-sequences@26.6.2:
    resolution: {integrity: sha512-Mv/TDa3nZ9sbc5soK+OoA74BsS3mL37yixCvUAQkiuA4Wz6YtwP/K47n2rv2ovzHZvoiQeA5FTQOschKkEwB0Q==}
    engines: {node: '>= 10.14.2'}
    dev: true

  /diff@4.0.2:
    resolution: {integrity: sha512-58lmxKSA4BNyLz+HHMUzlOEpg09FV+ev6ZMe3vJihgdxzgcwZ8VoEEPmALCZG9LmqfVoNMMKpttIYTVG6uDY7A==}
    engines: {node: '>=0.3.1'}
    dev: true

  /diffie-hellman@5.0.3:
    resolution: {integrity: sha512-kqag/Nl+f3GwyK25fhUMYj81BUOrZ9IuJsjIcDE5icNM9FJHAVm3VcUDxdLPoQtTuUylWm6ZIknYJwwaPxsUzg==}
    dependencies:
      bn.js: 4.12.0
      miller-rabin: 4.0.1
      randombytes: 2.1.0
    dev: true

  /dir-glob@3.0.1:
    resolution: {integrity: sha512-WkrWp9GR4KXfKGYzOLmTuGVi1UWFfws377n9cc55/tb6DuqyF6pcQ5AbiHEshaDpY9v6oaSr2XCDidGmMwdzIA==}
    engines: {node: '>=8'}
    dependencies:
      path-type: 4.0.0
    dev: true

  /doctrine@3.0.0:
    resolution: {integrity: sha512-yS+Q5i3hBf7GBkd4KG8a7eBNNWNGLTaEwwYWUijIYM7zrlYDM0BFXHjjPWlWZ1Rg7UaddZeIDmi9jF3HmqiQ2w==}
    engines: {node: '>=6.0.0'}
    dependencies:
      esutils: 2.0.3
    dev: true

  /domain-browser@1.2.0:
    resolution: {integrity: sha512-jnjyiM6eRyZl2H+W8Q/zLMA481hzi0eszAaBUzIVnmYVDBbnLxVNnfu1HgEBvCbL+71FrxMl3E6lpKH7Ge3OXA==}
    engines: {node: '>=0.4', npm: '>=1.2'}
    dev: true

  /domexception@2.0.1:
    resolution: {integrity: sha512-yxJ2mFy/sibVQlu5qHjOkf9J3K6zgmCxgJ94u2EdvDOV09H+32LtRswEcUsmUWN72pVLOEnTSRaIVVzVQgS0dg==}
    engines: {node: '>=8'}
    deprecated: Use your platform's native DOMException instead
    dependencies:
      webidl-conversions: 5.0.0
    dev: true

  /dot-prop@5.3.0:
    resolution: {integrity: sha512-QM8q3zDe58hqUqjraQOmzZ1LIH9SWQJTlEKCH4kJ2oQvLZk7RbQXvtDM2XEq3fwkV9CCvvH4LA0AV+ogFsBM2Q==}
    engines: {node: '>=8'}
    dependencies:
      is-obj: 2.0.0
    dev: true

  /dotenv@8.6.0:
    resolution: {integrity: sha512-IrPdXQsk2BbzvCBGBOTmmSH5SodmqZNt4ERAZDmW4CT+tL8VtvinqywuANaFu4bOMWki16nqf0e4oC0QIaDr/g==}
    engines: {node: '>=10'}
    dev: true

  /duplexer2@0.1.4:
    resolution: {integrity: sha512-asLFVfWWtJ90ZyOUHMqk7/S2w2guQKxUI2itj3d92ADHhxUSbCMGi1f1cBcJ7xM1To+pE/Khbwo1yuNbMEPKeA==}
    dependencies:
      readable-stream: 2.3.8
    dev: true

  /duplexer@0.1.2:
    resolution: {integrity: sha512-jtD6YG370ZCIi/9GTaJKQxWTZD045+4R4hTk/x1UyoqadyJ9x9CgSi1RlVDQF8U2sxLLSnFkCaMihqljHIWgMg==}
    dev: true

  /ecdsa-sig-formatter@1.0.11:
    resolution: {integrity: sha512-nagl3RYrbNv6kQkeJIpt6NJZy8twLB/2vtz6yN9Z4vRKHN4/QZJIEbqohALSgwKdnksuY3k5Addp5lg8sVoVcQ==}
    dependencies:
      safe-buffer: 5.2.1
    dev: true

  /electron-to-chromium@1.4.746:
    resolution: {integrity: sha512-jeWaIta2rIG2FzHaYIhSuVWqC6KJYo7oSBX4Jv7g+aVujKztfvdpf+n6MGwZdC5hQXbax4nntykLH2juIQrfPg==}
    dev: true

  /elliptic@6.5.5:
    resolution: {integrity: sha512-7EjbcmUm17NQFu4Pmgmq2olYMj8nwMnpcddByChSUjArp8F5DQWcIcpriwO4ZToLNAJig0yiyjswfyGNje/ixw==}
    dependencies:
      bn.js: 4.12.0
      brorand: 1.1.0
      hash.js: 1.1.7
      hmac-drbg: 1.0.1
      inherits: 2.0.4
      minimalistic-assert: 1.0.1
      minimalistic-crypto-utils: 1.0.1

  /emittery@0.7.2:
    resolution: {integrity: sha512-A8OG5SR/ij3SsJdWDJdkkSYUjQdCUx6APQXem0SaEePBSRg4eymGYwBkKo1Y6DU+af/Jn2dBQqDBvjnr9Vi8nQ==}
    engines: {node: '>=10'}
    dev: true

  /emoji-regex@8.0.0:
    resolution: {integrity: sha512-MSjYzcWNOA0ewAHpz0MxpYFvwg6yjy1NG3xteoqz644VCo/RPgnr1/GGt+ic3iJTzQ8Eu3TdM14SawnVUmGE6A==}
    dev: true

  /encoding@0.1.13:
    resolution: {integrity: sha512-ETBauow1T35Y/WZMkio9jiM0Z5xjHHmJ4XmjZOq1l/dXz3lr2sRn87nJy20RupqSh1F2m3HHPSp8ShIPQJrJ3A==}
    dependencies:
      iconv-lite: 0.6.3
    dev: true

  /end-of-stream@1.4.4:
    resolution: {integrity: sha512-+uw1inIHVPQoaVuHzRyXd21icM+cnt4CzD5rW+NC1wjOUSTOs+Te7FOv7AhN7vS9x/oIyhLP5PR1H+phQAHu5Q==}
    dependencies:
      once: 1.4.0
    dev: true

  /enquirer@2.4.1:
    resolution: {integrity: sha512-rRqJg/6gd538VHvR3PSrdRBb/1Vy2YfzHqzvbhGIQpDRKIa4FgV/54b5Q1xYSxOOwKvjXweS26E0Q+nAMwp2pQ==}
    engines: {node: '>=8.6'}
    dependencies:
      ansi-colors: 4.1.3
      strip-ansi: 6.0.1
    dev: true

  /error-ex@1.3.2:
    resolution: {integrity: sha512-7dFHNmqeFSEt2ZBsCriorKnn3Z2pj+fd9kmI6QoWw4//DL+icEBfc0U7qJCisqrTsKTjw4fNFy2pW9OqStD84g==}
    dependencies:
      is-arrayish: 0.2.1
    dev: true

  /es-abstract@1.23.3:
    resolution: {integrity: sha512-e+HfNH61Bj1X9/jLc5v1owaLYuHdeHHSQlkhCBiTK8rBvKaULl/beGMxwrMXjpYrv4pz22BlY570vVePA2ho4A==}
    engines: {node: '>= 0.4'}
    dependencies:
      array-buffer-byte-length: 1.0.1
      arraybuffer.prototype.slice: 1.0.3
      available-typed-arrays: 1.0.7
      call-bind: 1.0.7
      data-view-buffer: 1.0.1
      data-view-byte-length: 1.0.1
      data-view-byte-offset: 1.0.0
      es-define-property: 1.0.0
      es-errors: 1.3.0
      es-object-atoms: 1.0.0
      es-set-tostringtag: 2.0.3
      es-to-primitive: 1.2.1
      function.prototype.name: 1.1.6
      get-intrinsic: 1.2.4
      get-symbol-description: 1.0.2
      globalthis: 1.0.3
      gopd: 1.0.1
      has-property-descriptors: 1.0.2
      has-proto: 1.0.3
      has-symbols: 1.0.3
      hasown: 2.0.2
      internal-slot: 1.0.7
      is-array-buffer: 3.0.4
      is-callable: 1.2.7
      is-data-view: 1.0.1
      is-negative-zero: 2.0.3
      is-regex: 1.1.4
      is-shared-array-buffer: 1.0.3
      is-string: 1.0.7
      is-typed-array: 1.1.13
      is-weakref: 1.0.2
      object-inspect: 1.13.1
      object-keys: 1.1.1
      object.assign: 4.1.5
      regexp.prototype.flags: 1.5.2
      safe-array-concat: 1.1.2
      safe-regex-test: 1.0.3
      string.prototype.trim: 1.2.9
      string.prototype.trimend: 1.0.8
      string.prototype.trimstart: 1.0.8
      typed-array-buffer: 1.0.2
      typed-array-byte-length: 1.0.1
      typed-array-byte-offset: 1.0.2
      typed-array-length: 1.0.6
      unbox-primitive: 1.0.2
      which-typed-array: 1.1.15
    dev: true

  /es-define-property@1.0.0:
    resolution: {integrity: sha512-jxayLKShrEqqzJ0eumQbVhTYQM27CfT1T35+gCgDFoL82JLsXqTJ76zv6A0YLOgEnLUMvLzsDsGIrl8NFpT2gQ==}
    engines: {node: '>= 0.4'}
    dependencies:
      get-intrinsic: 1.2.4
    dev: true

  /es-errors@1.3.0:
    resolution: {integrity: sha512-Zf5H2Kxt2xjTvbJvP2ZWLEICxA6j+hAmMzIlypy4xcBg1vKVnx89Wy0GbS+kf5cwCVFFzdCFh2XSCFNULS6csw==}
    engines: {node: '>= 0.4'}
    dev: true

  /es-object-atoms@1.0.0:
    resolution: {integrity: sha512-MZ4iQ6JwHOBQjahnjwaC1ZtIBH+2ohjamzAO3oaHcXYup7qxjF2fixyH+Q71voWHeOkI2q/TnJao/KfXYIZWbw==}
    engines: {node: '>= 0.4'}
    dependencies:
      es-errors: 1.3.0
    dev: true

  /es-set-tostringtag@2.0.3:
    resolution: {integrity: sha512-3T8uNMC3OQTHkFUsFq8r/BwAXLHvU/9O9mE0fBc/MY5iq/8H7ncvO947LmYA6ldWw9Uh8Yhf25zu6n7nML5QWQ==}
    engines: {node: '>= 0.4'}
    dependencies:
      get-intrinsic: 1.2.4
      has-tostringtag: 1.0.2
      hasown: 2.0.2
    dev: true

  /es-shim-unscopables@1.0.2:
    resolution: {integrity: sha512-J3yBRXCzDu4ULnQwxyToo/OjdMx6akgVC7K6few0a7F/0wLtmKKN7I73AH5T2836UuXRqN7Qg+IIUw/+YJksRw==}
    dependencies:
      hasown: 2.0.2
    dev: true

  /es-to-primitive@1.2.1:
    resolution: {integrity: sha512-QCOllgZJtaUo9miYBcLChTUaHNjJF3PYs1VidD7AwiEj1kYxKeQTctLAezAOH5ZKRH0g2IgPn6KwB4IT8iRpvA==}
    engines: {node: '>= 0.4'}
    dependencies:
      is-callable: 1.2.7
      is-date-object: 1.0.5
      is-symbol: 1.0.4
    dev: true

  /es6-promise@4.2.8:
    resolution: {integrity: sha512-HJDGx5daxeIvxdBxvG2cb9g4tEvwIk3i8+nhX0yGrYmZUzbkdg8QbDevheDB8gd0//uPj4c1EQua8Q+MViT0/w==}
    dev: true

  /es6-promisify@5.0.0:
    resolution: {integrity: sha512-C+d6UdsYDk0lMebHNR4S2NybQMMngAOnOwYBQjTOiv0MkoJMP0Myw2mgpDLBcpfCmRLxyFqYhS/CfOENq4SJhQ==}
    dependencies:
      es6-promise: 4.2.8
    dev: true

  /escalade@3.1.2:
    resolution: {integrity: sha512-ErCHMCae19vR8vQGe50xIsVomy19rg6gFu3+r3jkEO46suLMWBksvVyoGgQV+jOfl84ZSOSlmv6Gxa89PmTGmA==}
    engines: {node: '>=6'}
    dev: true

  /escape-string-regexp@1.0.5:
    resolution: {integrity: sha512-vbRorB5FUQWvla16U8R/qgaFIya2qGzwDrNmCZuYKrbdSUMG6I1ZCGQRefkRVhuOkIGVne7BQ35DSfo1qvJqFg==}
    engines: {node: '>=0.8.0'}
    dev: true

  /escape-string-regexp@2.0.0:
    resolution: {integrity: sha512-UpzcLCXolUWcNu5HtVMHYdXJjArjsF9C0aNnquZYY4uW/Vu0miy5YoWvbV345HauVvcAUnpRuhMMcqTcGOY2+w==}
    engines: {node: '>=8'}
    dev: true

  /escape-string-regexp@4.0.0:
    resolution: {integrity: sha512-TtpcNJ3XAzx3Gq8sWRzJaVajRs0uVxA2YAkdb1jm2YkPz4G6egUFAyA3n5vtEIZefPk5Wa4UXbKuS5fKkJWdgA==}
    engines: {node: '>=10'}
    dev: true

  /escodegen@2.1.0:
    resolution: {integrity: sha512-2NlIDTwUWJN0mRPQOdtQBzbUHvdGY2P1VXSyU83Q3xKxM7WHX2Ql8dKq782Q9TgQUNOLEzEYu9bzLNj1q88I5w==}
    engines: {node: '>=6.0'}
    hasBin: true
    dependencies:
      esprima: 4.0.1
      estraverse: 5.3.0
      esutils: 2.0.3
    optionalDependencies:
      source-map: 0.6.1
    dev: true

  /eslint-scope@5.1.1:
    resolution: {integrity: sha512-2NxwbF/hZ0KpepYN0cNbo+FN6XoK7GaHlQhgx/hIZl6Va0bF45RQOOwhLIy8lQDbuCiadSLCBnH2CFYquit5bw==}
    engines: {node: '>=8.0.0'}
    dependencies:
      esrecurse: 4.3.0
      estraverse: 4.3.0
    dev: true

  /eslint-scope@7.2.2:
    resolution: {integrity: sha512-dOt21O7lTMhDM+X9mB4GX+DZrZtCUJPL/wlcTqxyrx5IvO0IYtILdtrQGQp+8n5S0gwSVmOf9NQrjMOgfQZlIg==}
    engines: {node: ^12.22.0 || ^14.17.0 || >=16.0.0}
    dependencies:
      esrecurse: 4.3.0
      estraverse: 5.3.0
    dev: true

  /eslint-utils@3.0.0(eslint@8.20.0):
    resolution: {integrity: sha512-uuQC43IGctw68pJA1RgbQS8/NP7rch6Cwd4j3ZBtgo4/8Flj4eGE7ZYSZRN3iq5pVUv6GPdW5Z1RFleo84uLDA==}
    engines: {node: ^10.0.0 || ^12.0.0 || >= 14.0.0}
    peerDependencies:
      eslint: '>=5'
    dependencies:
      eslint: 8.20.0
      eslint-visitor-keys: 2.1.0
    dev: true

  /eslint-visitor-keys@2.1.0:
    resolution: {integrity: sha512-0rSmRBzXgDzIsD6mGdJgevzgezI534Cer5L/vyMX0kHzT/jiB43jRhd9YUlMGYLQy2zprNmoT8qasCGtY+QaKw==}
    engines: {node: '>=10'}
    dev: true

  /eslint-visitor-keys@3.4.3:
    resolution: {integrity: sha512-wpc+LXeiyiisxPlEkUzU6svyS1frIO3Mgxj1fdy7Pm8Ygzguax2N3Fa/D/ag1WqbOprdI+uY6wMUl8/a2G+iag==}
    engines: {node: ^12.22.0 || ^14.17.0 || >=16.0.0}
    dev: true

  /eslint@8.20.0:
    resolution: {integrity: sha512-d4ixhz5SKCa1D6SCPrivP7yYVi7nyD6A4vs6HIAul9ujBzcEmZVM3/0NN/yu5nKhmO1wjp5xQ46iRfmDGlOviA==}
    engines: {node: ^12.22.0 || ^14.17.0 || >=16.0.0}
    hasBin: true
    dependencies:
      '@eslint/eslintrc': 1.4.1
      '@humanwhocodes/config-array': 0.9.5
      ajv: 6.12.6
      chalk: 4.1.1
      cross-spawn: 7.0.3
      debug: 4.3.4
      doctrine: 3.0.0
      escape-string-regexp: 4.0.0
      eslint-scope: 7.2.2
      eslint-utils: 3.0.0(eslint@8.20.0)
      eslint-visitor-keys: 3.4.3
      espree: 9.6.1
      esquery: 1.5.0
      esutils: 2.0.3
      fast-deep-equal: 3.1.3
      file-entry-cache: 6.0.1
      functional-red-black-tree: 1.0.1
      glob-parent: 6.0.2
      globals: 13.24.0
      ignore: 5.3.1
      import-fresh: 3.3.0
      imurmurhash: 0.1.4
      is-glob: 4.0.3
      js-yaml: 4.1.0
      json-stable-stringify-without-jsonify: 1.0.1
      levn: 0.4.1
      lodash.merge: 4.6.2
      minimatch: 3.1.2
      natural-compare: 1.4.0
      optionator: 0.9.3
      regexpp: 3.2.0
      strip-ansi: 6.0.1
      strip-json-comments: 3.1.1
      text-table: 0.2.0
      v8-compile-cache: 2.4.0
    transitivePeerDependencies:
      - supports-color
    dev: true

  /espree@9.6.1:
    resolution: {integrity: sha512-oruZaFkjorTpF32kDSI5/75ViwGeZginGGy2NoOSg3Q9bnwlnmDm4HLnkl0RE3n+njDXR037aY1+x58Z/zFdwQ==}
    engines: {node: ^12.22.0 || ^14.17.0 || >=16.0.0}
    dependencies:
      acorn: 8.11.3
      acorn-jsx: 5.3.2(acorn@8.11.3)
      eslint-visitor-keys: 3.4.3
    dev: true

  /esprima@4.0.1:
    resolution: {integrity: sha512-eGuFFw7Upda+g4p+QHvnW0RyTX/SVeJBDM/gCtMARO0cLuT2HcEKnTPvhjV6aGeqrCB/sbNop0Kszm0jsaWU4A==}
    engines: {node: '>=4'}
    hasBin: true
    dev: true

  /esquery@1.5.0:
    resolution: {integrity: sha512-YQLXUplAwJgCydQ78IMJywZCceoqk1oH01OERdSAJc/7U2AylwjhSCLDEtqwg811idIS/9fIU5GjG73IgjKMVg==}
    engines: {node: '>=0.10'}
    dependencies:
      estraverse: 5.3.0
    dev: true

  /esrecurse@4.3.0:
    resolution: {integrity: sha512-KmfKL3b6G+RXvP8N1vr3Tq1kL/oCFgn2NYXEtqP8/L3pKapUA4G8cFVaoF3SU323CD4XypR/ffioHmkti6/Tag==}
    engines: {node: '>=4.0'}
    dependencies:
      estraverse: 5.3.0
    dev: true

  /estraverse@4.3.0:
    resolution: {integrity: sha512-39nnKffWz8xN1BU/2c79n9nB9HDzo0niYUqx6xyqUnyoAnQyyWpOTdZEeiCch8BBu515t4wp9ZmgVfVhn9EBpw==}
    engines: {node: '>=4.0'}
    dev: true

  /estraverse@5.3.0:
    resolution: {integrity: sha512-MMdARuVEQziNTeJD8DgMqmhwR11BRQ/cBP+pLtYdSTnf3MIO8fFeiINEbX36ZdNlfU/7A9f3gUw49B3oQsvwBA==}
    engines: {node: '>=4.0'}
    dev: true

  /esutils@2.0.3:
    resolution: {integrity: sha512-kVscqXk4OCp68SZ0dkgEKVi6/8ij300KBWTJq32P/dYeWTSwK41WyTxalN1eRmA5Z9UU/LX9D7FWSmV9SAYx6g==}
    engines: {node: '>=0.10.0'}
    dev: true

  /event-target-shim@5.0.1:
    resolution: {integrity: sha512-i/2XbnSz/uxRCU6+NdVJgKWDTM427+MqYbkQzD321DuCQJUqOuJKIA0IM2+W2xtYHdKOmZ4dR6fExsd4SXL+WQ==}
    engines: {node: '>=6'}
    dev: true

  /events@2.1.0:
    resolution: {integrity: sha512-3Zmiobend8P9DjmKAty0Era4jV8oJ0yGYe2nJJAxgymF9+N8F2m0hhZiMoWtcfepExzNKZumFU3ksdQbInGWCg==}
    engines: {node: '>=0.4.x'}
    dev: true

  /events@3.3.0:
    resolution: {integrity: sha512-mQw+2fkQbALzQ7V0MY0IqdnXNOeTtP4r0lN9z7AAawCXgqea7bDii20AYrIBrFd/Hx0M2Ocz6S111CaFkUcb0Q==}
    engines: {node: '>=0.8.x'}
    dev: false

  /evp_bytestokey@1.0.3:
    resolution: {integrity: sha512-/f2Go4TognH/KvCISP7OUsHn85hT9nUkxxA9BEWxFn+Oj9o8ZNLm/40hdlgSLyuOimsrTKLUMEorQexp/aPQeA==}
    dependencies:
      md5.js: 1.3.5
      safe-buffer: 5.2.1
    dev: true

  /exec-sh@0.3.6:
    resolution: {integrity: sha512-nQn+hI3yp+oD0huYhKwvYI32+JFeq+XkNcD1GAo3Y/MjxsfVGmrrzrnzjWiNY6f+pUCP440fThsFh5gZrRAU/w==}
    dev: true

  /execa@1.0.0:
    resolution: {integrity: sha512-adbxcyWV46qiHyvSp50TKt05tB4tK3HcmF7/nxfAdhnox83seTDbwnaqKO4sXRy7roHAIFqJP/Rw/AuEbX61LA==}
    engines: {node: '>=6'}
    dependencies:
      cross-spawn: 6.0.5
      get-stream: 4.1.0
      is-stream: 1.1.0
      npm-run-path: 2.0.2
      p-finally: 1.0.0
      signal-exit: 3.0.7
      strip-eof: 1.0.0
    dev: true

  /execa@4.1.0:
    resolution: {integrity: sha512-j5W0//W7f8UxAn8hXVnwG8tLwdiUy4FJLcSupCg6maBYZDpyBvTApK7KyuI4bKj8KOh1r2YH+6ucuYtJv1bTZA==}
    engines: {node: '>=10'}
    dependencies:
      cross-spawn: 7.0.3
      get-stream: 5.2.0
      human-signals: 1.1.1
      is-stream: 2.0.1
      merge-stream: 2.0.0
      npm-run-path: 4.0.1
      onetime: 5.1.2
      signal-exit: 3.0.7
      strip-final-newline: 2.0.0
    dev: true

  /execa@5.1.1:
    resolution: {integrity: sha512-8uSpZZocAZRBAPIEINJj3Lo9HyGitllczc27Eh5YYojjMFMn8yHMDMaUHE2Jqfq05D/wucwI4JGURyXt1vchyg==}
    engines: {node: '>=10'}
    dependencies:
      cross-spawn: 7.0.3
      get-stream: 6.0.1
      human-signals: 2.1.0
      is-stream: 2.0.1
      merge-stream: 2.0.0
      npm-run-path: 4.0.1
      onetime: 5.1.2
      signal-exit: 3.0.7
      strip-final-newline: 2.0.0
    dev: true

  /exit@0.1.2:
    resolution: {integrity: sha512-Zk/eNKV2zbjpKzrsQ+n1G6poVbErQxJ0LBOJXaKZ1EViLzH+hrLu9cdXI4zw9dBQJslwBEpbQ2P1oS7nDxs6jQ==}
    engines: {node: '>= 0.8.0'}
    dev: true

  /expand-brackets@2.1.4:
    resolution: {integrity: sha512-w/ozOKR9Obk3qoWeY/WDi6MFta9AoMR+zud60mdnbniMcBxRuFJyDt2LdX/14A1UABeqk+Uk+LDfUpvoGKppZA==}
    engines: {node: '>=0.10.0'}
    dependencies:
      debug: 2.6.9
      define-property: 0.2.5
      extend-shallow: 2.0.1
      posix-character-classes: 0.1.1
      regex-not: 1.0.2
      snapdragon: 0.8.2
      to-regex: 3.0.2
    transitivePeerDependencies:
      - supports-color
    dev: true

  /expand-tilde@2.0.2:
    resolution: {integrity: sha512-A5EmesHW6rfnZ9ysHQjPdJRni0SRar0tjtG5MNtm9n5TUvsYU8oozprtRD4AqHxcZWWlVuAmQo2nWKfN9oyjTw==}
    engines: {node: '>=0.10.0'}
    dependencies:
      homedir-polyfill: 1.0.3
    dev: true

  /expect@26.6.2:
    resolution: {integrity: sha512-9/hlOBkQl2l/PLHJx6JjoDF6xPKcJEsUlWKb23rKE7KzeDqUZKXKNMW27KIue5JMdBV9HgmoJPcc8HtO85t9IA==}
    engines: {node: '>= 10.14.2'}
    dependencies:
      '@jest/types': 26.6.2
      ansi-styles: 4.3.0
      jest-get-type: 26.3.0
      jest-matcher-utils: 26.6.2
      jest-message-util: 26.6.2
      jest-regex-util: 26.0.0
    dev: true

  /extend-shallow@2.0.1:
    resolution: {integrity: sha512-zCnTtlxNoAiDc3gqY2aYAWFx7XWWiasuF2K8Me5WbN8otHKTUKBwjPtNpRs/rbUZm7KxWAaNj7P1a/p52GbVug==}
    engines: {node: '>=0.10.0'}
    dependencies:
      is-extendable: 0.1.1
    dev: true

  /extend-shallow@3.0.2:
    resolution: {integrity: sha512-BwY5b5Ql4+qZoefgMj2NUmx+tehVTH/Kf4k1ZEtOHNFcm2wSxMRo992l6X3TIgni2eZVTZ85xMOjF31fwZAj6Q==}
    engines: {node: '>=0.10.0'}
    dependencies:
      assign-symbols: 1.0.0
      is-extendable: 1.0.1
    dev: true

  /extend@1.3.0:
    resolution: {integrity: sha512-hT3PRBs1qm4P8g2keUBZ9bPaFHAcS78o5aCd9WhFTluHZZgBEkI08R+zYrpRpImyRTH+dw7IlqxrOp9iartTkw==}
    dev: true

  /extendable-error@0.1.7:
    resolution: {integrity: sha512-UOiS2in6/Q0FK0R0q6UY9vYpQ21mr/Qn1KOnte7vsACuNJf514WvCCUHSRCPcgjPT2bAhNIJdlE6bVap1GKmeg==}
    dev: true

  /external-editor@3.1.0:
    resolution: {integrity: sha512-hMQ4CX1p1izmuLYyZqLMO/qGNw10wSv9QDCPfzXfyFrOaCSSoRfqE1Kf1s5an66J5JZC62NewG+mK49jOCtQew==}
    engines: {node: '>=4'}
    dependencies:
      chardet: 0.7.0
      iconv-lite: 0.4.24
      tmp: 0.0.33
    dev: true

  /extglob@2.0.4:
    resolution: {integrity: sha512-Nmb6QXkELsuBr24CJSkilo6UHHgbekK5UiZgfE6UHD3Eb27YC6oD+bhcT+tJ6cl8dmsgdQxnWlcry8ksBIBLpw==}
    engines: {node: '>=0.10.0'}
    dependencies:
      array-unique: 0.3.2
      define-property: 1.0.0
      expand-brackets: 2.1.4
      extend-shallow: 2.0.1
      fragment-cache: 0.2.1
      regex-not: 1.0.2
      snapdragon: 0.8.2
      to-regex: 3.0.2
    transitivePeerDependencies:
      - supports-color
    dev: true

  /fast-deep-equal@3.1.3:
    resolution: {integrity: sha512-f3qQ9oQy9j2AhBe/H9VC91wLmKBCCU/gDOnKNAYG5hswO7BLKj09Hc5HYNz9cGI++xlpDCIgDaitVs03ATR84Q==}
    dev: true

  /fast-glob@3.3.2:
    resolution: {integrity: sha512-oX2ruAFQwf/Orj8m737Y5adxDQO0LAB7/S5MnxCdTNDd4p6BsyIVsv9JQsATbTSq8KHRpLwIHbVlUNatxd+1Ow==}
    engines: {node: '>=8.6.0'}
    dependencies:
      '@nodelib/fs.stat': 2.0.5
      '@nodelib/fs.walk': 1.2.8
      glob-parent: 5.1.2
      merge2: 1.4.1
      micromatch: 4.0.5
    dev: true

  /fast-json-patch@3.1.1:
    resolution: {integrity: sha512-vf6IHUX2SBcA+5/+4883dsIjpBTqmfBjmYiWK1savxQmFk4JfBMLa7ynTYOs1Rolp/T1betJxHiGD3g1Mn8lUQ==}
    dev: true

  /fast-json-stable-stringify@2.1.0:
    resolution: {integrity: sha512-lhd/wF+Lk98HZoTCtlVraHtfh5XYijIjalXck7saUtuanSDyLMxnHhSXEDJqHxD7msR8D0uCmqlkwjCV8xvwHw==}
    dev: true

  /fast-levenshtein@2.0.6:
    resolution: {integrity: sha512-DCXu6Ifhqcks7TZKY3Hxp3y6qphY5SJZmrWMDrKcERSOXWQdMhU9Ig/PYrzyw/ul9jOIyh0N4M0tbC5hodg8dw==}
    dev: true

  /fast-safe-stringify@2.1.1:
    resolution: {integrity: sha512-W+KJc2dmILlPplD/H4K9l9LcAHAfPtP6BY84uVLXQ6Evcz9Lcg33Y2z1IVblT6xdY54PXYVHEv+0Wpq8Io6zkA==}
    dev: true

  /fastq@1.17.1:
    resolution: {integrity: sha512-sRVD3lWVIXWg6By68ZN7vho9a1pQcN/WBFaAAsDDFzlJjvoGx0P8z7V1t72grFJfJhu3YPZBuu25f7Kaw2jN1w==}
    dependencies:
      reusify: 1.0.4
    dev: true

  /fb-watchman@2.0.2:
    resolution: {integrity: sha512-p5161BqbuCaSnB8jIbzQHOlpgsPmK5rJVDfDKO91Axs5NC1uu3HRQm6wt9cd9/+GtQQIO53JdGXXoyDpTAsgYA==}
    dependencies:
      bser: 2.1.1
    dev: true

  /fido2-lib@3.4.1:
    resolution: {integrity: sha512-efNrRbckp48AW7Q43o6gcp8/wnoBM7hwKikQntdiR2/NqVMPaCXFQs8kJ9wQqfv5V3PxZdg4kD9DpxdqYl6jxQ==}
    engines: {node: '>=10'}
    dependencies:
      '@hexagon/base64': 1.1.26
      '@peculiar/webcrypto': 1.4.6
      asn1js: 3.0.5
      cbor-x: 1.5.9
      jose: 4.15.5
      pkijs: 3.0.16
      tldts: 6.0.23
    dev: false

  /file-entry-cache@6.0.1:
    resolution: {integrity: sha512-7Gps/XWymbLk2QLYK4NzpMOrYjMhdIxXuIvy2QBsLE6ljuodKvdkWs/cpyJJ3CVIVpH0Oi1Hvg1ovbMzLdFBBg==}
    engines: {node: ^10.12.0 || >=12.0.0}
    dependencies:
      flat-cache: 3.2.0
    dev: true

  /fill-range@4.0.0:
    resolution: {integrity: sha512-VcpLTWqWDiTerugjj8e3+esbg+skS3M9e54UuR3iCeIDMXCLTsAH8hTSzDQU/X6/6t3eYkOKoZSef2PlU6U1XQ==}
    engines: {node: '>=0.10.0'}
    dependencies:
      extend-shallow: 2.0.1
      is-number: 3.0.0
      repeat-string: 1.6.1
      to-regex-range: 2.1.1
    dev: true

  /fill-range@7.0.1:
    resolution: {integrity: sha512-qOo9F+dMUmC2Lcb4BbVvnKJxTPjCm+RRpe4gDuGrzkL7mEVl/djYSu2OdQ2Pa302N4oqkSg9ir6jaLWJ2USVpQ==}
    engines: {node: '>=8'}
    dependencies:
      to-regex-range: 5.0.1
    dev: true

  /filter-obj@1.1.0:
    resolution: {integrity: sha512-8rXg1ZnX7xzy2NGDVkBVaAy+lSlPNwad13BtgSlLuxfIslyt5Vg64U7tFcCt4WS1R0hvtnQybT/IyCkGZ3DpXQ==}
    engines: {node: '>=0.10.0'}
    dev: true

  /find-up@4.1.0:
    resolution: {integrity: sha512-PpOwAdQ/YlXQ2vj8a3h8IipDuYRi3wceVQQGYWxNINccq40Anw7BlsEXCMbt1Zt+OLA6Fq9suIpIWD0OsnISlw==}
    engines: {node: '>=8'}
    dependencies:
      locate-path: 5.0.0
      path-exists: 4.0.0
    dev: true

  /find-up@5.0.0:
    resolution: {integrity: sha512-78/PXT1wlLLDgTzDs7sjq9hzz0vXD+zn+7wypEe4fXQxCmdmqfGsEPQxmiCSQI3ajFV91bVSsvNtrJRiW6nGng==}
    engines: {node: '>=10'}
    dependencies:
      locate-path: 6.0.0
      path-exists: 4.0.0
    dev: true

  /find-yarn-workspace-root2@1.2.16:
    resolution: {integrity: sha512-hr6hb1w8ePMpPVUK39S4RlwJzi+xPLuVuG8XlwXU3KD5Yn3qgBWVfy3AzNlDhWvE1EORCE65/Qm26rFQt3VLVA==}
    dependencies:
      micromatch: 4.0.5
      pkg-dir: 4.2.0
    dev: true

  /flat-cache@3.2.0:
    resolution: {integrity: sha512-CYcENa+FtcUKLmhhqyctpclsq7QF38pKjZHsGNiSQF5r4FtoKDWabFDl3hzaEQMvT1LHEysw5twgLvpYYb4vbw==}
    engines: {node: ^10.12.0 || >=12.0.0}
    dependencies:
      flatted: 3.3.1
      keyv: 4.5.4
      rimraf: 3.0.2
    dev: true

  /flatted@3.3.1:
    resolution: {integrity: sha512-X8cqMLLie7KsNUDSdzeN8FYK9rEt4Dt67OsG/DNGnYTSDBG4uFAJFBnUeiV+zCVAvwFy56IjM9sH51jVaEhNxw==}
    dev: true

  /follow-redirects@1.5.10:
    resolution: {integrity: sha512-0V5l4Cizzvqt5D44aTXbFZz+FtyXV1vrDN6qrelxtfYQKW0KO0W2T/hkE8xvGa/540LkZlkaUjO4ailYTFtHVQ==}
    engines: {node: '>=4.0'}
    dependencies:
      debug: 3.1.0
    transitivePeerDependencies:
      - supports-color
    dev: true

  /for-each@0.3.3:
    resolution: {integrity: sha512-jqYfLp7mo9vIyQf8ykW2v7A+2N4QjeCeI5+Dz9XraiO1ign81wjiH7Fb9vSOWvQfNtmSa4H2RoQTrrXivdUZmw==}
    dependencies:
      is-callable: 1.2.7
    dev: true

  /for-in@1.0.2:
    resolution: {integrity: sha512-7EwmXrOjyL+ChxMhmG5lnW9MPt1aIeZEwKhQzoBUdTV0N3zuwWDZYVJatDvZ2OyzPUvdIAZDsCetk3coyMfcnQ==}
    engines: {node: '>=0.10.0'}
    dev: true

  /form-data@2.5.1:
    resolution: {integrity: sha512-m21N3WOmEEURgk6B9GLOE4RuWOFf28Lhh9qGYeNlGq4VDXUlJy2th2slBNU8Gp8EzloYZOibZJ7t5ecIrFSjVA==}
    engines: {node: '>= 0.12'}
    dependencies:
      asynckit: 0.4.0
      combined-stream: 1.0.8
      mime-types: 2.1.35
    dev: true

  /form-data@3.0.1:
    resolution: {integrity: sha512-RHkBKtLWUVwd7SqRIvCZMEvAMoGUp0XU+seQiZejj0COz3RI3hWP4sCv3gZWWLjJTd7rGwcsF5eKZGii0r/hbg==}
    engines: {node: '>= 6'}
    dependencies:
      asynckit: 0.4.0
      combined-stream: 1.0.8
      mime-types: 2.1.35
    dev: true

  /fragment-cache@0.2.1:
    resolution: {integrity: sha512-GMBAbW9antB8iZRHLoGw0b3HANt57diZYFO/HL1JGIC1MjKrdmhxvrJbupnVvpys0zsz7yBApXdQyfepKly2kA==}
    engines: {node: '>=0.10.0'}
    dependencies:
      map-cache: 0.2.2
    dev: true

  /fs-exists-sync@0.1.0:
    resolution: {integrity: sha512-cR/vflFyPZtrN6b38ZyWxpWdhlXrzZEBawlpBQMq7033xVY7/kg0GDMBK5jg8lDYQckdJ5x/YC88lM3C7VMsLg==}
    engines: {node: '>=0.10.0'}
    dev: true

  /fs-extra@10.1.0:
    resolution: {integrity: sha512-oRXApq54ETRj4eMiFzGnHWGy+zo5raudjuxN0b8H7s/RU2oW0Wvsx9O0ACRN/kRq9E8Vu/ReskGB5o3ji+FzHQ==}
    engines: {node: '>=12'}
    dependencies:
      graceful-fs: 4.2.11
      jsonfile: 6.1.0
      universalify: 2.0.1
    dev: true

  /fs-extra@11.2.0:
    resolution: {integrity: sha512-PmDi3uwK5nFuXh7XDTlVnS17xJS7vW36is2+w3xcv8SVxiB4NyATf4ctkVY5bkSjX0Y4nbvZCq1/EjtEyr9ktw==}
    engines: {node: '>=14.14'}
    dependencies:
      graceful-fs: 4.2.11
      jsonfile: 6.1.0
      universalify: 2.0.1
    dev: true

  /fs-extra@7.0.1:
    resolution: {integrity: sha512-YJDaCJZEnBmcbw13fvdAM9AwNOJwOzrE4pqMqBq5nFiEqXUqHwlK4B+3pUw6JNvfSPtX05xFHtYy/1ni01eGCw==}
    engines: {node: '>=6 <7 || >=8'}
    dependencies:
      graceful-fs: 4.2.11
      jsonfile: 4.0.0
      universalify: 0.1.2
    dev: true

  /fs-extra@8.1.0:
    resolution: {integrity: sha512-yhlQgA6mnOJUKOsRUFsgJdQCvkKhcz8tlZG5HBQfReYZy46OwLcY+Zia0mtdHsOo9y/hP+CxMN0TU9QxoOtG4g==}
    engines: {node: '>=6 <7 || >=8'}
    dependencies:
      graceful-fs: 4.2.11
      jsonfile: 4.0.0
      universalify: 0.1.2
    dev: true

  /fs-minipass@2.1.0:
    resolution: {integrity: sha512-V/JgOLFCS+R6Vcq0slCuaeWEdNC3ouDlJMNIsacH2VtALiu9mV4LPrHc5cDl8k5aw6J8jwgWWpiTo5RYhmIzvg==}
    engines: {node: '>= 8'}
    dependencies:
      minipass: 3.3.6
    dev: true

  /fs.realpath@1.0.0:
    resolution: {integrity: sha512-OO0pH2lK6a0hZnAdau5ItzHPI6pUlvI7jMVnxUQRtw4owF2wk8lOSabtGDCTP4Ggrg2MbGnWO9X8K1t4+fGMDw==}
    dev: true

  /fsevents@2.3.3:
    resolution: {integrity: sha512-5xoDfX+fL7faATnagmWPpbFtwh/R77WmMMqqHGS65C3vvB0YHrgF+B1YmZ3441tMj5n63k0212XNoJwzlhffQw==}
    engines: {node: ^8.16.0 || ^10.6.0 || >=11.0.0}
    os: [darwin]
    requiresBuild: true
    dev: true
    optional: true

  /function-bind@1.1.2:
    resolution: {integrity: sha512-7XHNxH7qX9xG5mIwxkhumTox/MIRNcOgDrxWsMt2pAr23WHp6MrRlN7FBSFpCpr+oVO0F744iUgR82nJMfG2SA==}
    dev: true

  /function.prototype.name@1.1.6:
    resolution: {integrity: sha512-Z5kx79swU5P27WEayXM1tBi5Ze/lbIyiNgU3qyXUOf9b2rgXYyF9Dy9Cx+IQv/Lc8WCG6L82zwUPpSS9hGehIg==}
    engines: {node: '>= 0.4'}
    dependencies:
      call-bind: 1.0.7
      define-properties: 1.2.1
      es-abstract: 1.23.3
      functions-have-names: 1.2.3
    dev: true

  /functional-red-black-tree@1.0.1:
    resolution: {integrity: sha512-dsKNQNdj6xA3T+QlADDA7mOSlX0qiMINjn0cgr+eGHGsbSHzTabcIogz2+p/iqP1Xs6EP/sS2SbqH+brGTbq0g==}
    dev: true

  /functions-have-names@1.2.3:
    resolution: {integrity: sha512-xckBUXyTIqT97tq2x2AMb+g163b5JFysYk0x4qxNFwbfQkmNZoiRHb6sPzI9/QV33WeuvVYBUIiD4NzNIyqaRQ==}
    dev: true

  /generate-function@2.3.1:
    resolution: {integrity: sha512-eeB5GfMNeevm/GRYq20ShmsaGcmI81kIX2K9XQx5miC8KdHaC6Jm0qQ8ZNeGOi7wYB8OsdxKs+Y2oVuTFuVwKQ==}
    dependencies:
      is-property: 1.0.2

  /generate-object-property@1.2.0:
    resolution: {integrity: sha512-TuOwZWgJ2VAMEGJvAyPWvpqxSANF0LDpmyHauMjFYzaACvn+QTT/AZomvPCzVBV7yDN3OmwHQ5OvHaeLKre3JQ==}
    dependencies:
      is-property: 1.0.2

  /gensync@1.0.0-beta.2:
    resolution: {integrity: sha512-3hN7NaskYvMDLQY55gnW3NQ+mesEAepTqlg+VEbj7zzqEMBVNhzcGYYeqFo/TlYz6eQiFcp1HcsCZO+nGgS8zg==}
    engines: {node: '>=6.9.0'}
    dev: true

  /get-assigned-identifiers@1.2.0:
    resolution: {integrity: sha512-mBBwmeGTrxEMO4pMaaf/uUEFHnYtwr8FTe8Y/mer4rcV/bye0qGm6pw1bGZFGStxC5O76c5ZAVBGnqHmOaJpdQ==}
    dev: true

  /get-caller-file@2.0.5:
    resolution: {integrity: sha512-DyFP3BM/3YHTQOCUL/w0OZHR0lpKeGrxotcHWcqNEdnltqFwXVfhEBQ94eIo34AfQpo0rGki4cyIiftY06h2Fg==}
    engines: {node: 6.* || 8.* || >= 10.*}
    dev: true

  /get-intrinsic@1.2.4:
    resolution: {integrity: sha512-5uYhsJH8VJBTv7oslg4BznJYhDoRI6waYCxMmCdnTrcCrHA/fCFKoTFz2JKKE0HdDFUF7/oQuhzumXJK7paBRQ==}
    engines: {node: '>= 0.4'}
    dependencies:
      es-errors: 1.3.0
      function-bind: 1.1.2
      has-proto: 1.0.3
      has-symbols: 1.0.3
      hasown: 2.0.2
    dev: true

  /get-package-type@0.1.0:
    resolution: {integrity: sha512-pjzuKtY64GYfWizNAJ0fr9VqttZkNiK2iS430LtIHzjBEr6bX8Am2zm4sW4Ro5wjWW5cAlRL1qAMTcXbjNAO2Q==}
    engines: {node: '>=8.0.0'}
    dev: true

  /get-stdin@6.0.0:
    resolution: {integrity: sha512-jp4tHawyV7+fkkSKyvjuLZswblUtz+SQKzSWnBbii16BuZksJlU1wuBYXY75r+duh/llF1ur6oNwi+2ZzjKZ7g==}
    engines: {node: '>=4'}
    dev: true

  /get-stream@4.1.0:
    resolution: {integrity: sha512-GMat4EJ5161kIy2HevLlr4luNjBgvmj413KaQA7jt4V8B4RDsfpHk7WQ9GVqfYyyx8OS/L66Kox+rJRNklLK7w==}
    engines: {node: '>=6'}
    dependencies:
      pump: 3.0.0
    dev: true

  /get-stream@5.2.0:
    resolution: {integrity: sha512-nBF+F1rAZVCu/p7rjzgA+Yb4lfYXrpl7a6VmJrU8wF9I1CKvP/QwPNZHnOlwbTkY6dvtFIzFMSyQXbLoTQPRpA==}
    engines: {node: '>=8'}
    dependencies:
      pump: 3.0.0
    dev: true

  /get-stream@6.0.1:
    resolution: {integrity: sha512-ts6Wi+2j3jQjqi70w5AlN8DFnkSwC+MqmxEzdEALB2qXZYV3X/b1CTfgPLGJNMeAWxdPfU8FO1ms3NUfaHCPYg==}
    engines: {node: '>=10'}
    dev: true

  /get-symbol-description@1.0.2:
    resolution: {integrity: sha512-g0QYk1dZBxGwk+Ngc+ltRH2IBp2f7zBkBMBJZCDerh6EhlhSR6+9irMCuT/09zD6qkarHUSn529sK/yL4S27mg==}
    engines: {node: '>= 0.4'}
    dependencies:
      call-bind: 1.0.7
      es-errors: 1.3.0
      get-intrinsic: 1.2.4
    dev: true

  /get-value@2.0.6:
    resolution: {integrity: sha512-Ln0UQDlxH1BapMu3GPtf7CuYNwRZf2gwCuPqbyG6pB8WfmFpzqcy4xtAaAMUhnNqjMKTiCPZG2oMT3YSx8U2NA==}
    engines: {node: '>=0.10.0'}
    dev: true

  /git-config-path@1.0.1:
    resolution: {integrity: sha512-KcJ2dlrrP5DbBnYIZ2nlikALfRhKzNSX0stvv3ImJ+fvC4hXKoV+U+74SV0upg+jlQZbrtQzc0bu6/Zh+7aQbg==}
    engines: {node: '>=0.10.0'}
    dependencies:
      extend-shallow: 2.0.1
      fs-exists-sync: 0.1.0
      homedir-polyfill: 1.0.3
    dev: true

  /git-raw-commits@2.0.11:
    resolution: {integrity: sha512-VnctFhw+xfj8Va1xtfEqCUD2XDrbAPSJx+hSrE5K7fGdjZruW7XV+QOrN7LF/RJyvspRiD2I0asWsxFp0ya26A==}
    engines: {node: '>=10'}
    hasBin: true
    dependencies:
      dargs: 7.0.0
      lodash: 4.17.21
      meow: 8.1.2
      split2: 3.2.2
      through2: 4.0.2
    dev: true

  /gitlab@10.2.1:
    resolution: {integrity: sha512-z+DxRF1C9uayVbocs9aJkJz+kGy14TSm1noB/rAIEBbXOkOYbjKxyuqJzt+0zeFpXFdgA0yq6DVVbvM7HIfGwg==}
    engines: {node: '>=10.0.0'}
    deprecated: 'This package has found a new home in the @gitbeaker organization. For the latest GitLab API library for node, browser, and deno usage, check out @gitbeaker/rest. A full list of the features can be found here: https://github.com/jdalrymple/gitbeaker#readme'
    dependencies:
      form-data: 2.5.1
      humps: 2.0.1
      ky: 0.12.0
      ky-universal: 0.3.0(ky@0.12.0)
      li: 1.3.0
      query-string: 6.14.1
      universal-url: 2.0.0
    transitivePeerDependencies:
      - encoding
    dev: true

  /glob-parent@5.1.2:
    resolution: {integrity: sha512-AOIgSQCepiJYwP3ARnGx+5VnTu2HBYdzbGP45eLw1vr3zB3vZLeyed1sC9hnbcOc9/SrMyM5RPQrkGz4aS9Zow==}
    engines: {node: '>= 6'}
    dependencies:
      is-glob: 4.0.3
    dev: true

  /glob-parent@6.0.2:
    resolution: {integrity: sha512-XxwI8EOhVQgWp6iDL+3b0r86f4d6AX6zSU55HfB4ydCEuXLXc5FcYeOu+nnGftS4TEju/11rt4KJPTMgbfmv4A==}
    engines: {node: '>=10.13.0'}
    dependencies:
      is-glob: 4.0.3
    dev: true

  /glob@7.2.3:
    resolution: {integrity: sha512-nFR0zLpU2YCaRxwoCJvL6UvCH2JFyFVIvwTLsIf21AuHlMskA1hhTdk+LlYJtOlYt9v6dvszD2BGRqBL+iQK9Q==}
    dependencies:
      fs.realpath: 1.0.0
      inflight: 1.0.6
      inherits: 2.0.4
      minimatch: 3.1.2
      once: 1.4.0
      path-is-absolute: 1.0.1
    dev: true

  /global-dirs@0.1.1:
    resolution: {integrity: sha512-NknMLn7F2J7aflwFOlGdNIuCDpN3VGoSoB+aap3KABFWbHVn1TCgFC+np23J8W2BiZbjfEw3BFBycSMv1AFblg==}
    engines: {node: '>=4'}
    dependencies:
      ini: 1.3.8
    dev: true

  /globals@11.12.0:
    resolution: {integrity: sha512-WOBp/EEGUiIsJSp7wcv/y6MO+lV9UoncWqxuFfm8eBwzWNgyfBd6Gz+IeKQ9jCmyhoH99g15M3T+QaVHFjizVA==}
    engines: {node: '>=4'}
    dev: true

  /globals@13.24.0:
    resolution: {integrity: sha512-AhO5QUcj8llrbG09iWhPU2B204J1xnPeL8kQmVorSsy+Sjj1sk8gIyh6cUocGmH4L0UuhAJy+hJMRA4mgA4mFQ==}
    engines: {node: '>=8'}
    dependencies:
      type-fest: 0.20.2
    dev: true

  /globalthis@1.0.3:
    resolution: {integrity: sha512-sFdI5LyBiNTHjRd7cGPWapiHWMOXKyuBNX/cWJ3NfzrZQVa8GI/8cofCl74AOVqq9W5kNmguTIzJ/1s2gyI9wA==}
    engines: {node: '>= 0.4'}
    dependencies:
      define-properties: 1.2.1
    dev: true

  /globby@11.1.0:
    resolution: {integrity: sha512-jhIXaOzy1sb8IyocaruWSn1TjmnBVs8Ayhcy83rmxNJ8q2uWKCAj3CnJY+KpGSXCueAPc0i05kVvVKtP1t9S3g==}
    engines: {node: '>=10'}
    dependencies:
      array-union: 2.1.0
      dir-glob: 3.0.1
      fast-glob: 3.3.2
      ignore: 5.3.1
      merge2: 1.4.1
      slash: 3.0.0
    dev: true

  /gopd@1.0.1:
    resolution: {integrity: sha512-d65bNlIadxvpb/A2abVdlqKqV563juRnZ1Wtk6s1sIR8uNsXR70xqIzVqxVf1eTqDunwT2MkczEeaezCKTZhwA==}
    dependencies:
      get-intrinsic: 1.2.4
    dev: true

  /got@11.8.6:
    resolution: {integrity: sha512-6tfZ91bOr7bOXnK7PRDCGBLa1H4U080YHNaAQ2KsMGlLEzRbk44nsZF2E1IeRc3vtJHPVbKCYgdFbaGO2ljd8g==}
    engines: {node: '>=10.19.0'}
    dependencies:
      '@sindresorhus/is': 4.6.0
      '@szmarczak/http-timer': 4.0.6
      '@types/cacheable-request': 6.0.3
      '@types/responselike': 1.0.3
      cacheable-lookup: 5.0.4
      cacheable-request: 7.0.4
      decompress-response: 6.0.0
      http2-wrapper: 1.0.3
      lowercase-keys: 2.0.0
      p-cancelable: 2.1.1
      responselike: 2.0.1
    dev: true

  /graceful-fs@4.2.11:
    resolution: {integrity: sha512-RbJ5/jmFcNNCcDV5o9eTnBLJ/HszWV0P73bc+Ff4nS/rJj+YaS6IGyiOL0VoBYX+l1Wrl3k63h/KrH+nhJ0XvQ==}
    dev: true

  /grapheme-splitter@1.0.4:
    resolution: {integrity: sha512-bzh50DW9kTPM00T8y4o8vQg89Di9oLJVLW/KaOGIXJWP/iqCN6WKYkbNOF04vFLJhwcpYUh9ydh/+5vpOqV4YQ==}
    dev: true

  /growly@1.3.0:
    resolution: {integrity: sha512-+xGQY0YyAWCnqy7Cd++hc2JqMYzlm0dG30Jd0beaA64sROr8C4nt8Yc9V5Ro3avlSUDTN0ulqP/VBKi1/lLygw==}
    requiresBuild: true
    dev: true
    optional: true

  /gzip-size@5.1.1:
    resolution: {integrity: sha512-FNHi6mmoHvs1mxZAds4PpdCS6QG8B4C1krxJsMutgxl5t3+GlRTzzI3NEkifXx2pVsOvJdOGSmIgDhQ55FwdPA==}
    engines: {node: '>=6'}
    dependencies:
      duplexer: 0.1.2
      pify: 4.0.1
    dev: true

  /hard-rejection@2.1.0:
    resolution: {integrity: sha512-VIZB+ibDhx7ObhAe7OVtoEbuP4h/MuOTHJ+J8h/eBXotJYl0fBgR72xDFCKgIh22OJZIOVNxBMWuhAr10r8HdA==}
    engines: {node: '>=6'}
    dev: true

  /has-bigints@1.0.2:
    resolution: {integrity: sha512-tSvCKtBr9lkF0Ex0aQiP9N+OpV4zi2r/Nee5VkRDbaqv35RLYMzbwQfFSZZH0kR+Rd6302UJZ2p/bJCEoR3VoQ==}
    dev: true

  /has-flag@2.0.0:
    resolution: {integrity: sha512-P+1n3MnwjR/Epg9BBo1KT8qbye2g2Ou4sFumihwt6I4tsUX7jnLcX4BTOSKg/B1ZrIYMN9FcEnG4x5a7NB8Eng==}
    engines: {node: '>=0.10.0'}
    dev: true

  /has-flag@3.0.0:
    resolution: {integrity: sha512-sKJf1+ceQBr4SMkvQnBDNDtf4TXpVhVGateu0t918bl30FnbE2m4vNLX+VWe/dpjlb+HugGYzW7uQXH98HPEYw==}
    engines: {node: '>=4'}
    dev: true

  /has-flag@4.0.0:
    resolution: {integrity: sha512-EykJT/Q1KjTWctppgIAgfSO0tKVuZUjhgMr17kqTumMl6Afv3EISleU7qZUzoXDFTAHTDC4NOoG/ZxU3EvlMPQ==}
    engines: {node: '>=8'}

  /has-property-descriptors@1.0.2:
    resolution: {integrity: sha512-55JNKuIW+vq4Ke1BjOTjM2YctQIvCT7GFzHwmfZPGo5wnrgkid0YQtnAleFSqumZm4az3n2BS+erby5ipJdgrg==}
    dependencies:
      es-define-property: 1.0.0
    dev: true

  /has-proto@1.0.3:
    resolution: {integrity: sha512-SJ1amZAJUiZS+PhsVLf5tGydlaVB8EdFpaSO4gmiUKUOxk8qzn5AIy4ZeJUmh22znIdk/uMAUT2pl3FxzVUH+Q==}
    engines: {node: '>= 0.4'}
    dev: true

  /has-symbols@1.0.3:
    resolution: {integrity: sha512-l3LCuF6MgDNwTDKkdYGEihYjt5pRPbEg46rtlmnSPlUbgmB8LOIrKJbYYFBSbnPaJexMKtiPO8hmeRjRz2Td+A==}
    engines: {node: '>= 0.4'}
    dev: true

  /has-tostringtag@1.0.2:
    resolution: {integrity: sha512-NqADB8VjPFLM2V0VvHUewwwsw0ZWBaIdgo+ieHtK3hasLz4qeCRjYcqfB6AQrBggRKppKF8L52/VqdVsO47Dlw==}
    engines: {node: '>= 0.4'}
    dependencies:
      has-symbols: 1.0.3
    dev: true

  /has-value@0.3.1:
    resolution: {integrity: sha512-gpG936j8/MzaeID5Yif+577c17TxaDmhuyVgSwtnL/q8UUTySg8Mecb+8Cf1otgLoD7DDH75axp86ER7LFsf3Q==}
    engines: {node: '>=0.10.0'}
    dependencies:
      get-value: 2.0.6
      has-values: 0.1.4
      isobject: 2.1.0
    dev: true

  /has-value@1.0.0:
    resolution: {integrity: sha512-IBXk4GTsLYdQ7Rvt+GRBrFSVEkmuOUy4re0Xjd9kJSUQpnTrWR4/y9RpfexN9vkAPMFuQoeWKwqzPozRTlasGw==}
    engines: {node: '>=0.10.0'}
    dependencies:
      get-value: 2.0.6
      has-values: 1.0.0
      isobject: 3.0.1
    dev: true

  /has-values@0.1.4:
    resolution: {integrity: sha512-J8S0cEdWuQbqD9//tlZxiMuMNmxB8PlEwvYwuxsTmR1G5RXUePEX/SJn7aD0GMLieuZYSwNH0cQuJGwnYunXRQ==}
    engines: {node: '>=0.10.0'}
    dev: true

  /has-values@1.0.0:
    resolution: {integrity: sha512-ODYZC64uqzmtfGMEAX/FvZiRyWLpAC3vYnNunURUnkGVTS+mI0smVsWaPydRBsE3g+ok7h960jChO8mFcWlHaQ==}
    engines: {node: '>=0.10.0'}
    dependencies:
      is-number: 3.0.0
      kind-of: 4.0.0
    dev: true

  /has@1.0.4:
    resolution: {integrity: sha512-qdSAmqLF6209RFj4VVItywPMbm3vWylknmB3nvNiUIs72xAimcM8nVYxYr7ncvZq5qzk9MKIZR8ijqD/1QuYjQ==}
    engines: {node: '>= 0.4.0'}
    dev: true

  /hash-base@3.0.4:
    resolution: {integrity: sha512-EeeoJKjTyt868liAlVmcv2ZsUfGHlE3Q+BICOXcZiwN3osr5Q/zFGYmTJpoIzuaSTAwndFy+GqhEwlU4L3j4Ow==}
    engines: {node: '>=4'}
    dependencies:
      inherits: 2.0.4
      safe-buffer: 5.2.1
    dev: true

  /hash-base@3.1.0:
    resolution: {integrity: sha512-1nmYp/rhMDiE7AYkDw+lLwlAzz0AntGIe51F3RfFfEqyQ3feY2eI/NcwC6umIQVOASPMsWJLJScWKSSvzL9IVA==}
    engines: {node: '>=4'}
    dependencies:
      inherits: 2.0.4
      readable-stream: 3.6.2
      safe-buffer: 5.2.1
    dev: true

  /hash.js@1.1.7:
    resolution: {integrity: sha512-taOaskGt4z4SOANNseOviYDvjEJinIkRgmp7LbKP2YTTmVxWBl87s/uzK9r+44BclBSp2X7K1hqeNfz9JbBeXA==}
    dependencies:
      inherits: 2.0.4
      minimalistic-assert: 1.0.1

  /hasown@2.0.2:
    resolution: {integrity: sha512-0hJU9SCPvmMzIBdZFqNPXWa6dqh7WdH0cII9y+CyS8rG3nL48Bclra9HmKhVVUHyPWNH5Y7xDwAB7bfgSjkUMQ==}
    engines: {node: '>= 0.4'}
    dependencies:
      function-bind: 1.1.2
    dev: true

  /hasurl@1.0.0:
    resolution: {integrity: sha512-43ypUd3DbwyCT01UYpA99AEZxZ4aKtRxWGBHEIbjcOsUghd9YUON0C+JF6isNjaiwC/UF5neaUudy6JS9jZPZQ==}
    engines: {node: '>= 4'}
    dev: true

  /hmac-drbg@1.0.1:
    resolution: {integrity: sha512-Tti3gMqLdZfhOQY1Mzf/AanLiqh1WTiJgEj26ZuYQ9fbkLomzGchCws4FyrSd4VkpBfiNhaE1On+lOz894jvXg==}
    dependencies:
      hash.js: 1.1.7
      minimalistic-assert: 1.0.1
      minimalistic-crypto-utils: 1.0.1

  /homedir-polyfill@1.0.3:
    resolution: {integrity: sha512-eSmmWE5bZTK2Nou4g0AI3zZ9rswp7GRKoKXS1BLUkvPviOqs4YTN1djQIqrXy9k5gEtdLPy86JjRwsNM9tnDcA==}
    engines: {node: '>=0.10.0'}
    dependencies:
      parse-passwd: 1.0.0
    dev: true

  /homedir@0.6.0:
    resolution: {integrity: sha512-KZFBHenkVuyyG4uaqRSXqWJr3HTxcaPguM7rU1BlH/mtbDlzaXNSXTa9AhV+fXEjrNemHu9vtLRIaM8/8OW0xA==}
    dev: false

  /hosted-git-info@2.8.9:
    resolution: {integrity: sha512-mxIDAb9Lsm6DoOJ7xH+5+X4y1LU/4Hi50L9C5sIswK3JzULS4bwk1FvjdBgvYR4bzT4tuUQiC15FE2f5HbLvYw==}
    dev: true

  /hosted-git-info@4.1.0:
    resolution: {integrity: sha512-kyCuEOWjJqZuDbRHzL8V93NzQhwIB71oFWSyzVo+KPZI+pnQPPxucdkrOZvkLRnrf5URsQM+IJ09Dw29cRALIA==}
    engines: {node: '>=10'}
    dependencies:
      lru-cache: 6.0.0
    dev: true

  /html-encoding-sniffer@2.0.1:
    resolution: {integrity: sha512-D5JbOMBIR/TVZkubHT+OyT2705QvogUW4IBn6nHd756OwieSF9aDYFj4dv6HHEVGYbHaLETa3WggZYWWMyy3ZQ==}
    engines: {node: '>=10'}
    dependencies:
      whatwg-encoding: 1.0.5
    dev: true

  /html-escaper@2.0.2:
    resolution: {integrity: sha512-H2iMtd0I4Mt5eYiapRdIDjp+XzelXQ0tFE4JS7YFwFevXXMmOp9myNrUvCg0D6ws8iqkRPBfKHgbwig1SmlLfg==}
    dev: true

  /htmlescape@1.1.1:
    resolution: {integrity: sha512-eVcrzgbR4tim7c7soKQKtxa/kQM4TzjnlU83rcZ9bHU6t31ehfV7SktN6McWgwPWg+JYMA/O3qpGxBvFq1z2Jg==}
    engines: {node: '>=0.10'}
    dev: true

  /http-cache-semantics@4.1.1:
    resolution: {integrity: sha512-er295DKPVsV82j5kw1Gjt+ADA/XYHsajl82cGNQG2eyoPkvgUhX+nDIyelzhIWbbsXP39EHcI6l5tYs2FYqYXQ==}
    dev: true

  /http-errors@1.7.2:
    resolution: {integrity: sha512-uUQBt3H/cSIVfch6i1EuPNy/YsRSOUBXTVfZ+yR7Zjez3qjBz6i9+i4zjNaoqcoFVI4lQJ5plg63TvGfRSDCRg==}
    engines: {node: '>= 0.6'}
    dependencies:
      depd: 1.1.2
      inherits: 2.0.3
      setprototypeof: 1.1.1
      statuses: 1.5.0
      toidentifier: 1.0.0

  /http-proxy-agent@2.1.0:
    resolution: {integrity: sha512-qwHbBLV7WviBl0rQsOzH6o5lwyOIvwp/BdFnvVxXORldu5TmjFfjzBcWUWS5kWAZhmv+JtiDhSuQCp4sBfbIgg==}
    engines: {node: '>= 4.5.0'}
    dependencies:
      agent-base: 4.3.0
      debug: 3.1.0
    transitivePeerDependencies:
      - supports-color
    dev: true

  /http-proxy-agent@4.0.1:
    resolution: {integrity: sha512-k0zdNgqWTGA6aeIRVpvfVob4fL52dTfaehylg0Y4UvSySvOq/Y+BOyPrgpUrA7HylqvU8vIZGsRuXmspskV0Tg==}
    engines: {node: '>= 6'}
    dependencies:
      '@tootallnate/once': 1.1.2
      agent-base: 6.0.2
      debug: 4.3.4
    transitivePeerDependencies:
      - supports-color
    dev: true

  /http2-wrapper@1.0.3:
    resolution: {integrity: sha512-V+23sDMr12Wnz7iTcDeJr3O6AIxlnvT/bmaAAAP/Xda35C90p9599p0F1eHR/N1KILWSoWVAiOMFjBBXaXSMxg==}
    engines: {node: '>=10.19.0'}
    dependencies:
      quick-lru: 5.1.1
      resolve-alpn: 1.2.1
    dev: true

  /https-browserify@1.0.0:
    resolution: {integrity: sha512-J+FkSdyD+0mA0N+81tMotaRMfSL9SGi+xpD3T6YApKsc3bGSXJlfXri3VyFOeYkfLRQisDk1W+jIFFKBeUBbBg==}
    dev: true

  /https-proxy-agent@2.2.4:
    resolution: {integrity: sha512-OmvfoQ53WLjtA9HeYP9RNrWMJzzAz1JGaSFr1nijg0PVR1JaD/xbJq1mdEIIlxGpXp9eSe/O2LgU9DJmTPd0Eg==}
    engines: {node: '>= 4.5.0'}
    dependencies:
      agent-base: 4.3.0
      debug: 3.2.7
    transitivePeerDependencies:
      - supports-color
    dev: true

  /https-proxy-agent@5.0.1:
    resolution: {integrity: sha512-dFcAjpTQFgoLMzC2VwU+C/CbS7uRL0lWmxDITmqm7C+7F0Odmj6s9l6alZc6AELXhrnggM2CeWSXHGOdX2YtwA==}
    engines: {node: '>= 6'}
    dependencies:
      agent-base: 6.0.2
      debug: 4.3.4
    transitivePeerDependencies:
      - supports-color
    dev: true

  /human-id@1.0.2:
    resolution: {integrity: sha512-UNopramDEhHJD+VR+ehk8rOslwSfByxPIZyJRfV739NDhN5LF1fa1MqnzKm2lGTQRjNrjK19Q5fhkgIfjlVUKw==}
    dev: true

  /human-signals@1.1.1:
    resolution: {integrity: sha512-SEQu7vl8KjNL2eoGBLF3+wAjpsNfA9XMlXAYj/3EdaNfAlxKthD1xjEQfGOUhllCGGJVNY34bRr6lPINhNjyZw==}
    engines: {node: '>=8.12.0'}
    dev: true

  /human-signals@2.1.0:
    resolution: {integrity: sha512-B4FFZ6q/T2jhhksgkbEW3HBvWIfDW85snkQgawt07S7J5QXTk6BkNV+0yAeZrM5QpMAdYlocGoljn0sJ/WQkFw==}
    engines: {node: '>=10.17.0'}
    dev: true

  /humps@2.0.1:
    resolution: {integrity: sha512-E0eIbrFWUhwfXJmsbdjRQFQPrl5pTEoKlz163j1mTqqUnU9PgR4AgB8AIITzuB3vLBdxZXyZ9TDIrwB2OASz4g==}
    dev: true

  /husky@7.0.4:
    resolution: {integrity: sha512-vbaCKN2QLtP/vD4yvs6iz6hBEo6wkSzs8HpRah1Z6aGmF2KW5PdYuAd7uX5a+OyBZHBhd+TFLqgjUgytQr4RvQ==}
    engines: {node: '>=12'}
    hasBin: true
    dev: true

  /hyperlinker@1.0.0:
    resolution: {integrity: sha512-Ty8UblRWFEcfSuIaajM34LdPXIhbs1ajEX/BBPv24J+enSVaEVY63xQ6lTO9VRYS5LAoghIG0IDJ+p+IPzKUQQ==}
    engines: {node: '>=4'}
    dev: true

  /iconv-lite@0.4.24:
    resolution: {integrity: sha512-v3MXnZAcvnywkTUEZomIActle7RXXeedOR31wwl7VlyoXO4Qi9arvSenNQWne1TcRwhCL1HwLI21bEqdpj8/rA==}
    engines: {node: '>=0.10.0'}
    dependencies:
      safer-buffer: 2.1.2
    dev: true

  /iconv-lite@0.6.3:
    resolution: {integrity: sha512-4fCk79wshMdzMp2rH06qWrJE4iolqLhCUH+OiuIgU++RB0+94NlDL81atO7GX55uUKueo0txHNtvEyI6D7WdMw==}
    engines: {node: '>=0.10.0'}
    dependencies:
      safer-buffer: 2.1.2
    dev: true

  /ieee754@1.2.1:
    resolution: {integrity: sha512-dcyqhDvX1C46lXZcVqCpK+FtMRQVdIMN6/Df5js2zouUsqG7I6sFxitIC+7KYK29KdXOLHdu9zL4sFnoVQnqaA==}

  /ignore@5.3.1:
    resolution: {integrity: sha512-5Fytz/IraMjqpwfd34ke28PTVMjZjJG2MPn5t7OE4eUCUNf8BAa7b5WUS9/Qvr6mwOQS7Mk6vdsMno5he+T8Xw==}
    engines: {node: '>= 4'}
    dev: true

  /import-fresh@3.3.0:
    resolution: {integrity: sha512-veYYhQa+D1QBKznvhUHxb8faxlrwUnxseDAbAp457E0wLNio2bOSKnjYDhMj+YiAq61xrMGhQk9iXVk5FzgQMw==}
    engines: {node: '>=6'}
    dependencies:
      parent-module: 1.0.1
      resolve-from: 4.0.0
    dev: true

  /import-local@3.1.0:
    resolution: {integrity: sha512-ASB07uLtnDs1o6EHjKpX34BKYDSqnFerfTOJL2HvMqF70LnxpjkzDB8J44oT9pu4AMPkQwf8jl6szgvNd2tRIg==}
    engines: {node: '>=8'}
    hasBin: true
    dependencies:
      pkg-dir: 4.2.0
      resolve-cwd: 3.0.0
    dev: true

  /imurmurhash@0.1.4:
    resolution: {integrity: sha512-JmXMZ6wuvDmLiHEml9ykzqO6lwFbof0GG4IkcGaENdCRDDmMVnny7s5HsIgHCbaq0w2MyPhDqkhTUgS2LU2PHA==}
    engines: {node: '>=0.8.19'}
    dev: true

  /in-publish@2.0.0:
    resolution: {integrity: sha512-S/Qt3SBbP15k2Yll5xaguu2c5E1LZnhwERvHt/FqUx+Ae/lYHVf2ZE96hUgcXJkcCbXoxkkSRohsG/YXXMNOCQ==}
    hasBin: true
    dev: true

  /indent-string@4.0.0:
    resolution: {integrity: sha512-EdDDZu4A2OyIK7Lr/2zG+w5jmbuk1DVBnEwREQvBzspBJkCEbRa8GxU1lghYcaGJCnRWibjDXlq779X1/y5xwg==}
    engines: {node: '>=8'}
    dev: true

  /inflight@1.0.6:
    resolution: {integrity: sha512-k92I/b08q4wvFscXCLvqfsHCrjrF7yiXsQuIVvVE7N82W3+aqpzuUdBbfhWcy/FZR3/4IgflMgKLOsvPDrGCJA==}
    dependencies:
      once: 1.4.0
      wrappy: 1.0.2
    dev: true

  /inherits@2.0.3:
    resolution: {integrity: sha512-x00IRNXNy63jwGkJmzPigoySHbaqpNuzKbBOmzK+g2OdZpQ9w+sxCN+VSB3ja7IAge2OP2qpfxTjeNcyjmW1uw==}

  /inherits@2.0.4:
    resolution: {integrity: sha512-k/vGaX4/Yla3WzyMCvTQOXYeIHvqOKtnqBduzTHpzpQZzAskKMhZ2K+EnBiSM9zGSoIFeMpXKxa4dYeZIQqewQ==}

  /ini@1.3.8:
    resolution: {integrity: sha512-JV/yugV2uzW5iMRSiZAyDtQd+nxtUnjeLt0acNdw98kKLrvuRVyB80tsREOE7yvGVgalhZ6RNXCmEHkUKBKxew==}
    dev: true

  /inline-source-map@0.6.3:
    resolution: {integrity: sha512-1aVsPEsJWMJq/pdMU61CDlm1URcW702MTB4w9/zUjMus6H/Py8o7g68Pr9D4I6QluWGt/KdmswuRhaA05xVR1w==}
    dependencies:
      source-map: 0.5.7
    dev: true

  /insert-module-globals@7.2.1:
    resolution: {integrity: sha512-ufS5Qq9RZN+Bu899eA9QCAYThY+gGW7oRkmb0vC93Vlyu/CFGcH0OYPEjVkDXA5FEbTt1+VWzdoOD3Ny9N+8tg==}
    hasBin: true
    dependencies:
      JSONStream: 1.3.5
      acorn-node: 1.8.2
      combine-source-map: 0.8.0
      concat-stream: 1.6.2
      is-buffer: 1.1.6
      path-is-absolute: 1.0.1
      process: 0.11.10
      through2: 2.0.5
      undeclared-identifiers: 1.1.3
      xtend: 4.0.2
    dev: true

  /internal-slot@1.0.7:
    resolution: {integrity: sha512-NGnrKwXzSms2qUUih/ILZ5JBqNTSa1+ZmP6flaIp6KmSElgE9qdndzS3cqjrDovwFdmwsGsLdeFgB6suw+1e9g==}
    engines: {node: '>= 0.4'}
    dependencies:
      es-errors: 1.3.0
      hasown: 2.0.2
      side-channel: 1.0.6
    dev: true

  /is-accessor-descriptor@1.0.1:
    resolution: {integrity: sha512-YBUanLI8Yoihw923YeFUS5fs0fF2f5TSFTNiYAAzhhDscDa3lEqYuz1pDOEP5KvX94I9ey3vsqjJcLVFVU+3QA==}
    engines: {node: '>= 0.10'}
    dependencies:
      hasown: 2.0.2
    dev: true

  /is-array-buffer@3.0.4:
    resolution: {integrity: sha512-wcjaerHw0ydZwfhiKbXJWLDY8A7yV7KhjQOpb83hGgGfId/aQa4TOvwyzn2PuswW2gPCYEL/nEAiSVpdOj1lXw==}
    engines: {node: '>= 0.4'}
    dependencies:
      call-bind: 1.0.7
      get-intrinsic: 1.2.4
    dev: true

  /is-arrayish@0.2.1:
    resolution: {integrity: sha512-zz06S8t0ozoDXMG+ube26zeCTNXcKIPJZJi8hBrF4idCLms4CG9QtK7qBl1boi5ODzFpjswb5JPmHCbMpjaYzg==}
    dev: true

  /is-bigint@1.0.4:
    resolution: {integrity: sha512-zB9CruMamjym81i2JZ3UMn54PKGsQzsJeo6xvN3HJJ4CAsQNB6iRutp2To77OfCNuoxspsIhzaPoO1zyCEhFOg==}
    dependencies:
      has-bigints: 1.0.2
    dev: true

  /is-boolean-object@1.1.2:
    resolution: {integrity: sha512-gDYaKHJmnj4aWxyj6YHyXVpdQawtVLHU5cb+eztPGczf6cjuTdwve5ZIEfgXqH4e57An1D1AKf8CZ3kYrQRqYA==}
    engines: {node: '>= 0.4'}
    dependencies:
      call-bind: 1.0.7
      has-tostringtag: 1.0.2
    dev: true

  /is-buffer@1.1.6:
    resolution: {integrity: sha512-NcdALwpXkTm5Zvvbk7owOUSvVvBKDgKP5/ewfXEznmQFfs4ZRmanOeKBTjRVjka3QFoN6XJ+9F3USqfHqTaU5w==}
    dev: true

  /is-callable@1.2.7:
    resolution: {integrity: sha512-1BC0BVFhS/p0qtw6enp8e+8OD0UrK0oFLztSjNzhcKA3WDuJxxAPXzPuPtKkjEY9UUoEWlX/8fgKeu2S8i9JTA==}
    engines: {node: '>= 0.4'}
    dev: true

  /is-ci@2.0.0:
    resolution: {integrity: sha512-YfJT7rkpQB0updsdHLGWrvhBJfcfzNNawYDNIyQXJz0IViGf75O8EBPKSdvw2rF+LGCsX4FZ8tcr3b19LcZq4w==}
    hasBin: true
    dependencies:
      ci-info: 2.0.0
    dev: true

  /is-ci@3.0.1:
    resolution: {integrity: sha512-ZYvCgrefwqoQ6yTyYUbQu64HsITZ3NfKX1lzaEYdkTDcfKzzCI/wthRRYKkdjHKFVgNiXKAKm65Zo1pk2as/QQ==}
    hasBin: true
    dependencies:
      ci-info: 3.9.0
    dev: true

  /is-core-module@2.13.1:
    resolution: {integrity: sha512-hHrIjvZsftOsvKSn2TRYl63zvxsgE0K+0mYMoH6gD4omR5IWB2KynivBQczo3+wF1cCkjzvptnI9Q0sPU66ilw==}
    dependencies:
      hasown: 2.0.2
    dev: true

  /is-data-descriptor@1.0.1:
    resolution: {integrity: sha512-bc4NlCDiCr28U4aEsQ3Qs2491gVq4V8G7MQyws968ImqjKuYtTJXrl7Vq7jsN7Ly/C3xj5KWFrY7sHNeDkAzXw==}
    engines: {node: '>= 0.4'}
    dependencies:
      hasown: 2.0.2
    dev: true

  /is-data-view@1.0.1:
    resolution: {integrity: sha512-AHkaJrsUVW6wq6JS8y3JnM/GJF/9cf+k20+iDzlSaJrinEo5+7vRiteOSwBhHRiAyQATN1AmY4hwzxJKPmYf+w==}
    engines: {node: '>= 0.4'}
    dependencies:
      is-typed-array: 1.1.13
    dev: true

  /is-date-object@1.0.5:
    resolution: {integrity: sha512-9YQaSxsAiSwcvS33MBk3wTCVnWK+HhF8VZR2jRxehM16QcVOdHqPn4VPHmRK4lSr38n9JriurInLcP90xsYNfQ==}
    engines: {node: '>= 0.4'}
    dependencies:
      has-tostringtag: 1.0.2
    dev: true

  /is-descriptor@0.1.7:
    resolution: {integrity: sha512-C3grZTvObeN1xud4cRWl366OMXZTj0+HGyk4hvfpx4ZHt1Pb60ANSXqCK7pdOTeUQpRzECBSTphqvD7U+l22Eg==}
    engines: {node: '>= 0.4'}
    dependencies:
      is-accessor-descriptor: 1.0.1
      is-data-descriptor: 1.0.1
    dev: true

  /is-descriptor@1.0.3:
    resolution: {integrity: sha512-JCNNGbwWZEVaSPtS45mdtrneRWJFp07LLmykxeFV5F6oBvNF8vHSfJuJgoT472pSfk+Mf8VnlrspaFBHWM8JAw==}
    engines: {node: '>= 0.4'}
    dependencies:
      is-accessor-descriptor: 1.0.1
      is-data-descriptor: 1.0.1
    dev: true

  /is-docker@2.2.1:
    resolution: {integrity: sha512-F+i2BKsFrH66iaUFc0woD8sLy8getkwTwtOBjvs56Cx4CgJDeKQeqfz8wAYiSb8JOprWhHH5p77PbmYCvvUuXQ==}
    engines: {node: '>=8'}
    hasBin: true
    requiresBuild: true
    dev: true
    optional: true

  /is-extendable@0.1.1:
    resolution: {integrity: sha512-5BMULNob1vgFX6EjQw5izWDxrecWK9AM72rugNr0TFldMOi0fj6Jk+zeKIt0xGj4cEfQIJth4w3OKWOJ4f+AFw==}
    engines: {node: '>=0.10.0'}
    dev: true

  /is-extendable@1.0.1:
    resolution: {integrity: sha512-arnXMxT1hhoKo9k1LZdmlNyJdDDfy2v0fXjFlmok4+i8ul/6WlbVge9bhM74OpNPQPMGUToDtz+KXa1PneJxOA==}
    engines: {node: '>=0.10.0'}
    dependencies:
      is-plain-object: 2.0.4
    dev: true

  /is-extglob@2.1.1:
    resolution: {integrity: sha512-SbKbANkN603Vi4jEZv49LeVJMn4yGwsbzZworEoyEiutsN3nJYdbO36zfhGJ6QEDpOZIFkDtnq5JRxmvl3jsoQ==}
    engines: {node: '>=0.10.0'}
    dev: true

  /is-fullwidth-code-point@3.0.0:
    resolution: {integrity: sha512-zymm5+u+sCsSWyD9qNaejV3DFvhCKclKdizYaJUuHA83RLjb7nSuGnddCHGv0hk+KY7BMAlsWeK4Ueg6EV6XQg==}
    engines: {node: '>=8'}
    dev: true

  /is-generator-fn@2.1.0:
    resolution: {integrity: sha512-cTIB4yPYL/Grw0EaSzASzg6bBy9gqCofvWN8okThAYIxKJZC+udlRAmGbM0XLeniEJSs8uEgHPGuHSe1XsOLSQ==}
    engines: {node: '>=6'}
    dev: true

  /is-glob@4.0.3:
    resolution: {integrity: sha512-xelSayHH36ZgE7ZWhli7pW34hNbNl8Ojv5KVmkJD4hBdD3th8Tfk9vYasLM+mXWOZhFkgZfxhLSnrwRr4elSSg==}
    engines: {node: '>=0.10.0'}
    dependencies:
      is-extglob: 2.1.1
    dev: true

  /is-my-ip-valid@1.0.1:
    resolution: {integrity: sha512-jxc8cBcOWbNK2i2aTkCZP6i7wkHF1bqKFrwEHuN5Jtg5BSaZHUZQ/JTOJwoV41YvHnOaRyWWh72T/KvfNz9DJg==}

  /is-my-json-valid@2.20.6:
    resolution: {integrity: sha512-1JQwulVNjx8UqkPE/bqDaxtH4PXCe/2VRh/y3p99heOV87HG4Id5/VfDswd+YiAfHcRTfDlWgISycnHuhZq1aw==}
    dependencies:
      generate-function: 2.3.1
      generate-object-property: 1.2.0
      is-my-ip-valid: 1.0.1
      jsonpointer: 5.0.1
      xtend: 4.0.2

  /is-negative-zero@2.0.3:
    resolution: {integrity: sha512-5KoIu2Ngpyek75jXodFvnafB6DJgr3u8uuK0LEZJjrU19DrMD3EVERaR8sjz8CCGgpZvxPl9SuE1GMVPFHx1mw==}
    engines: {node: '>= 0.4'}
    dev: true

  /is-number-object@1.0.7:
    resolution: {integrity: sha512-k1U0IRzLMo7ZlYIfzRu23Oh6MiIFasgpb9X76eqfFZAqwH44UI4KTBvBYIZ1dSL9ZzChTB9ShHfLkR4pdW5krQ==}
    engines: {node: '>= 0.4'}
    dependencies:
      has-tostringtag: 1.0.2
    dev: true

  /is-number@3.0.0:
    resolution: {integrity: sha512-4cboCqIpliH+mAvFNegjZQ4kgKc3ZUhQVr3HvWbSh5q3WH2v82ct+T2Y1hdU5Gdtorx/cLifQjqCbL7bpznLTg==}
    engines: {node: '>=0.10.0'}
    dependencies:
      kind-of: 3.2.2
    dev: true

  /is-number@7.0.0:
    resolution: {integrity: sha512-41Cifkg6e8TylSpdtTpeLVMqvSBEVzTttHvERD741+pnZ8ANv0004MRL43QKPDlK9cGvNp6NZWZUBlbGXYxxng==}
    engines: {node: '>=0.12.0'}
    dev: true

  /is-obj@2.0.0:
    resolution: {integrity: sha512-drqDG3cbczxxEJRoOXcOjtdp1J/lyp1mNn0xaznRs8+muBhgQcrnbspox5X5fOw0HnMnbfDzvnEMEtqDEJEo8w==}
    engines: {node: '>=8'}
    dev: true

  /is-plain-obj@1.1.0:
    resolution: {integrity: sha512-yvkRyxmFKEOQ4pNXCmJG5AEQNlXJS5LaONXo5/cLdTZdWvsZ1ioJEonLGAosKlMWE8lwUy/bJzMjcw8az73+Fg==}
    engines: {node: '>=0.10.0'}
    dev: true

  /is-plain-object@2.0.4:
    resolution: {integrity: sha512-h5PpgXkWitc38BBMYawTYMWJHFZJVnBquFE57xFpjB8pJFiF6gZ+bU+WyI/yqXiFR5mdLsgYNaPe8uao6Uv9Og==}
    engines: {node: '>=0.10.0'}
    dependencies:
      isobject: 3.0.1
    dev: true

  /is-plain-object@5.0.0:
    resolution: {integrity: sha512-VRSzKkbMm5jMDoKLbltAkFQ5Qr7VDiTFGXxYFXXowVj387GeGNOCsOH6Msy00SGZ3Fp84b1Naa1psqgcCIEP5Q==}
    engines: {node: '>=0.10.0'}
    dev: true

  /is-potential-custom-element-name@1.0.1:
    resolution: {integrity: sha512-bCYeRA2rVibKZd+s2625gGnGF/t7DSqDs4dP7CrLA1m7jKWz6pps0LpYLJN8Q64HtmPKJ1hrN3nzPNKFEKOUiQ==}
    dev: true

  /is-property@1.0.2:
    resolution: {integrity: sha512-Ks/IoX00TtClbGQr4TWXemAnktAQvYB7HzcCxDGqEZU6oCmb2INHuOoKxbtR+HFkmYWBKv/dOZtGRiAjDhj92g==}

  /is-regex@1.1.4:
    resolution: {integrity: sha512-kvRdxDsxZjhzUX07ZnLydzS1TU/TJlTUHHY4YLL87e37oUA49DfkLqgy+VjFocowy29cKvcSiu+kIv728jTTVg==}
    engines: {node: '>= 0.4'}
    dependencies:
      call-bind: 1.0.7
      has-tostringtag: 1.0.2
    dev: true

  /is-shared-array-buffer@1.0.3:
    resolution: {integrity: sha512-nA2hv5XIhLR3uVzDDfCIknerhx8XUKnstuOERPNNIinXG7v9u+ohXF67vxm4TPTEPU6lm61ZkwP3c9PCB97rhg==}
    engines: {node: '>= 0.4'}
    dependencies:
      call-bind: 1.0.7
    dev: true

  /is-stream@1.1.0:
    resolution: {integrity: sha512-uQPm8kcs47jx38atAcWTVxyltQYoPT68y9aWYdV6yWXSyW8mzSat0TL6CiWdZeCdF3KrAvpVtnHbTv4RN+rqdQ==}
    engines: {node: '>=0.10.0'}
    dev: true

  /is-stream@2.0.1:
    resolution: {integrity: sha512-hFoiJiTl63nn+kstHGBtewWSKnQLpyb155KHheA1l39uvtO9nWIop1p3udqPcUd/xbF1VLMO4n7OI6p7RbngDg==}
    engines: {node: '>=8'}
    dev: true

  /is-string@1.0.7:
    resolution: {integrity: sha512-tE2UXzivje6ofPW7l23cjDOMa09gb7xlAqG6jG5ej6uPV32TlWP3NKPigtaGeHNu9fohccRYvIiZMfOOnOYUtg==}
    engines: {node: '>= 0.4'}
    dependencies:
      has-tostringtag: 1.0.2
    dev: true

  /is-subdir@1.2.0:
    resolution: {integrity: sha512-2AT6j+gXe/1ueqbW6fLZJiIw3F8iXGJtt0yDrZaBhAZEG1raiTxKWU+IPqMCzQAXOUCKdA4UDMgacKH25XG2Cw==}
    engines: {node: '>=4'}
    dependencies:
      better-path-resolve: 1.0.0
    dev: true

  /is-symbol@1.0.4:
    resolution: {integrity: sha512-C/CPBqKWnvdcxqIARxyOh4v1UUEOCHpgDa0WYgpKDFMszcrPcffg5uhwSgPCLD2WWxmq6isisz87tzT01tuGhg==}
    engines: {node: '>= 0.4'}
    dependencies:
      has-symbols: 1.0.3
    dev: true

  /is-text-path@1.0.1:
    resolution: {integrity: sha512-xFuJpne9oFz5qDaodwmmG08e3CawH/2ZV8Qqza1Ko7Sk8POWbkRdwIoAWVhqvq0XeUzANEhKo2n0IXUGBm7A/w==}
    engines: {node: '>=0.10.0'}
    dependencies:
      text-extensions: 1.9.0
    dev: true

  /is-typed-array@1.1.13:
    resolution: {integrity: sha512-uZ25/bUAlUY5fR4OKT4rZQEBrzQWYV9ZJYGGsUmEJ6thodVJ1HX64ePQ6Z0qPWP+m+Uq6e9UugrE38jeYsDSMw==}
    engines: {node: '>= 0.4'}
    dependencies:
      which-typed-array: 1.1.15
    dev: true

  /is-typedarray@1.0.0:
    resolution: {integrity: sha512-cyA56iCMHAh5CdzjJIa4aohJyeO1YbwLi3Jc35MmRU6poroFjIGZzUzupGiRPOjgHg9TLu43xbpwXk523fMxKA==}
    dev: true

  /is-weakref@1.0.2:
    resolution: {integrity: sha512-qctsuLZmIQ0+vSSMfoVvyFe2+GSEvnmZ2ezTup1SBse9+twCCeial6EEi3Nc2KFcf6+qz2FBPnjXsk8xhKSaPQ==}
    dependencies:
      call-bind: 1.0.7
    dev: true

  /is-windows@1.0.2:
    resolution: {integrity: sha512-eXK1UInq2bPmjyX6e3VHIzMLobc4J94i4AWn+Hpq3OU5KkrRC96OAcR3PRJ/pGu6m8TRnBHP9dkXQVsT/COVIA==}
    engines: {node: '>=0.10.0'}
    dev: true

  /is-wsl@2.2.0:
    resolution: {integrity: sha512-fKzAra0rGJUUBwGBgNkHZuToZcn+TtXHpeCgmkMJMMYx1sQDYaCSyjJBSCa2nH1DGm7s3n1oBnohoVTBaN7Lww==}
    engines: {node: '>=8'}
    requiresBuild: true
    dependencies:
      is-docker: 2.2.1
    dev: true
    optional: true

  /isarray@1.0.0:
    resolution: {integrity: sha512-VLghIWNM6ELQzo7zwmcg0NmTVyWKYjvIeM83yjp0wRDTmUnrM678fQbcKBo6n2CJEF0szoG//ytg+TKla89ALQ==}
    dev: true

  /isarray@2.0.5:
    resolution: {integrity: sha512-xHjhDr3cNBK0BzdUJSPXZntQUx/mwMS5Rw4A7lPJ90XGAO6ISP/ePDNuo0vhqOZU+UD5JoodwCAAoZQd3FeAKw==}
    dev: true

  /isexe@2.0.0:
    resolution: {integrity: sha512-RHxMLp9lnKHGHRng9QFhRCMbYAcVpn69smSGcq3f36xjgVVWThj4qqLbTLlq7Ssj8B+fIQ1EuCEGI2lKsyQeIw==}
    dev: true

  /isobject@2.1.0:
    resolution: {integrity: sha512-+OUdGJlgjOBZDfxnDjYYG6zp487z0JGNQq3cYQYg5f5hKR+syHMsaztzGeml/4kGG55CSpKSpWTY+jYGgsHLgA==}
    engines: {node: '>=0.10.0'}
    dependencies:
      isarray: 1.0.0
    dev: true

  /isobject@3.0.1:
    resolution: {integrity: sha512-WhB9zCku7EGTj/HQQRz5aUQEUeoQZH2bWcltRErOpymJ4boYE6wL9Tbr23krRPSZ+C5zqNSrSw+Cc7sZZ4b7vg==}
    engines: {node: '>=0.10.0'}
    dev: true

  /istanbul-lib-coverage@3.2.2:
    resolution: {integrity: sha512-O8dpsF+r0WV/8MNRKfnmrtCWhuKjxrq2w+jpzBL5UZKTi2LeVWnWOmWRxFlesJONmc+wLAGvKQZEOanko0LFTg==}
    engines: {node: '>=8'}
    dev: true

  /istanbul-lib-instrument@4.0.3:
    resolution: {integrity: sha512-BXgQl9kf4WTCPCCpmFGoJkz/+uhvm7h7PFKUYxh7qarQd3ER33vHG//qaE8eN25l07YqZPpHXU9I09l/RD5aGQ==}
    engines: {node: '>=8'}
    dependencies:
      '@babel/core': 7.24.4
      '@istanbuljs/schema': 0.1.3
      istanbul-lib-coverage: 3.2.2
      semver: 6.3.1
    transitivePeerDependencies:
      - supports-color
    dev: true

  /istanbul-lib-instrument@5.2.1:
    resolution: {integrity: sha512-pzqtp31nLv/XFOzXGuvhCb8qhjmTVo5vjVk19XE4CRlSWz0KoeJ3bw9XsA7nOp9YBf4qHjwBxkDzKcME/J29Yg==}
    engines: {node: '>=8'}
    dependencies:
      '@babel/core': 7.24.4
      '@babel/parser': 7.24.4
      '@istanbuljs/schema': 0.1.3
      istanbul-lib-coverage: 3.2.2
      semver: 6.3.1
    transitivePeerDependencies:
      - supports-color
    dev: true

  /istanbul-lib-report@3.0.1:
    resolution: {integrity: sha512-GCfE1mtsHGOELCU8e/Z7YWzpmybrx/+dSTfLrvY8qRmaY6zXTKWn6WQIjaAFw069icm6GVMNkgu0NzI4iPZUNw==}
    engines: {node: '>=10'}
    dependencies:
      istanbul-lib-coverage: 3.2.2
      make-dir: 4.0.0
      supports-color: 7.2.0
    dev: true

  /istanbul-lib-source-maps@4.0.1:
    resolution: {integrity: sha512-n3s8EwkdFIJCG3BPKBYvskgXGoy88ARzvegkitk60NxRdwltLOTaH7CUiMRXvwYorl0Q712iEjcWB+fK/MrWVw==}
    engines: {node: '>=10'}
    dependencies:
      debug: 4.3.4
      istanbul-lib-coverage: 3.2.2
      source-map: 0.6.1
    transitivePeerDependencies:
      - supports-color
    dev: true

  /istanbul-reports@3.1.7:
    resolution: {integrity: sha512-BewmUXImeuRk2YY0PVbxgKAysvhRPUQE0h5QRM++nVWyubKGV0l8qQ5op8+B2DOmwSe63Jivj0BjkPQVf8fP5g==}
    engines: {node: '>=8'}
    dependencies:
      html-escaper: 2.0.2
      istanbul-lib-report: 3.0.1
    dev: true

  /jest-changed-files@26.6.2:
    resolution: {integrity: sha512-fDS7szLcY9sCtIip8Fjry9oGf3I2ht/QT21bAHm5Dmf0mD4X3ReNUf17y+bO6fR8WgbIZTlbyG1ak/53cbRzKQ==}
    engines: {node: '>= 10.14.2'}
    dependencies:
      '@jest/types': 26.6.2
      execa: 4.1.0
      throat: 5.0.0
    dev: true

  /jest-cli@26.6.3:
    resolution: {integrity: sha512-GF9noBSa9t08pSyl3CY4frMrqp+aQXFGFkf5hEPbh/pIUFYWMK6ZLTfbmadxJVcJrdRoChlWQsA2VkJcDFK8hg==}
    engines: {node: '>= 10.14.2'}
    hasBin: true
    dependencies:
      '@jest/core': 26.6.3
      '@jest/test-result': 26.6.2
      '@jest/types': 26.6.2
      chalk: 4.1.1
      exit: 0.1.2
      graceful-fs: 4.2.11
      import-local: 3.1.0
      is-ci: 2.0.0
      jest-config: 26.6.3
      jest-util: 26.6.2
      jest-validate: 26.6.2
      prompts: 2.4.2
      yargs: 15.4.1
    transitivePeerDependencies:
      - bufferutil
      - canvas
      - supports-color
      - ts-node
      - utf-8-validate
    dev: true

  /jest-config@26.6.3:
    resolution: {integrity: sha512-t5qdIj/bCj2j7NFVHb2nFB4aUdfucDn3JRKgrZnplb8nieAirAzRSHP8uDEd+qV6ygzg9Pz4YG7UTJf94LPSyg==}
    engines: {node: '>= 10.14.2'}
    peerDependencies:
      ts-node: '>=9.0.0'
    peerDependenciesMeta:
      ts-node:
        optional: true
    dependencies:
      '@babel/core': 7.24.4
      '@jest/test-sequencer': 26.6.3
      '@jest/types': 26.6.2
      babel-jest: 26.6.3(@babel/core@7.24.4)
      chalk: 4.1.1
      deepmerge: 4.3.1
      glob: 7.2.3
      graceful-fs: 4.2.11
      jest-environment-jsdom: 26.6.2
      jest-environment-node: 26.6.2
      jest-get-type: 26.3.0
      jest-jasmine2: 26.6.3
      jest-regex-util: 26.0.0
      jest-resolve: 26.6.2
      jest-util: 26.6.2
      jest-validate: 26.6.2
      micromatch: 4.0.5
      pretty-format: 26.6.2
    transitivePeerDependencies:
      - bufferutil
      - canvas
      - supports-color
      - utf-8-validate
    dev: true

  /jest-diff@26.6.2:
    resolution: {integrity: sha512-6m+9Z3Gv9wN0WFVasqjCL/06+EFCMTqDEUl/b87HYK2rAPTyfz4ZIuSlPhY51PIQRWx5TaxeF1qmXKe9gfN3sA==}
    engines: {node: '>= 10.14.2'}
    dependencies:
      chalk: 4.1.1
      diff-sequences: 26.6.2
      jest-get-type: 26.3.0
      pretty-format: 26.6.2
    dev: true

  /jest-docblock@26.0.0:
    resolution: {integrity: sha512-RDZ4Iz3QbtRWycd8bUEPxQsTlYazfYn/h5R65Fc6gOfwozFhoImx+affzky/FFBuqISPTqjXomoIGJVKBWoo0w==}
    engines: {node: '>= 10.14.2'}
    dependencies:
      detect-newline: 3.1.0
    dev: true

  /jest-each@26.6.2:
    resolution: {integrity: sha512-Mer/f0KaATbjl8MCJ+0GEpNdqmnVmDYqCTJYTvoo7rqmRiDllmp2AYN+06F93nXcY3ur9ShIjS+CO/uD+BbH4A==}
    engines: {node: '>= 10.14.2'}
    dependencies:
      '@jest/types': 26.6.2
      chalk: 4.1.1
      jest-get-type: 26.3.0
      jest-util: 26.6.2
      pretty-format: 26.6.2
    dev: true

  /jest-environment-jsdom@26.6.2:
    resolution: {integrity: sha512-jgPqCruTlt3Kwqg5/WVFyHIOJHsiAvhcp2qiR2QQstuG9yWox5+iHpU3ZrcBxW14T4fe5Z68jAfLRh7joCSP2Q==}
    engines: {node: '>= 10.14.2'}
    dependencies:
      '@jest/environment': 26.6.2
      '@jest/fake-timers': 26.6.2
      '@jest/types': 26.6.2
      '@types/node': 18.11.18
      jest-mock: 26.6.2
      jest-util: 26.6.2
      jsdom: 16.7.0
    transitivePeerDependencies:
      - bufferutil
      - canvas
      - supports-color
      - utf-8-validate
    dev: true

  /jest-environment-node@26.6.2:
    resolution: {integrity: sha512-zhtMio3Exty18dy8ee8eJ9kjnRyZC1N4C1Nt/VShN1apyXc8rWGtJ9lI7vqiWcyyXS4BVSEn9lxAM2D+07/Tag==}
    engines: {node: '>= 10.14.2'}
    dependencies:
      '@jest/environment': 26.6.2
      '@jest/fake-timers': 26.6.2
      '@jest/types': 26.6.2
      '@types/node': 18.11.18
      jest-mock: 26.6.2
      jest-util: 26.6.2
    dev: true

  /jest-get-type@26.3.0:
    resolution: {integrity: sha512-TpfaviN1R2pQWkIihlfEanwOXK0zcxrKEE4MlU6Tn7keoXdN6/3gK/xl0yEh8DOunn5pOVGKf8hB4R9gVh04ig==}
    engines: {node: '>= 10.14.2'}
    dev: true

  /jest-haste-map@26.6.2:
    resolution: {integrity: sha512-easWIJXIw71B2RdR8kgqpjQrbMRWQBgiBwXYEhtGUTaX+doCjBheluShdDMeR8IMfJiTqH4+zfhtg29apJf/8w==}
    engines: {node: '>= 10.14.2'}
    dependencies:
      '@jest/types': 26.6.2
      '@types/graceful-fs': 4.1.9
      '@types/node': 18.11.18
      anymatch: 3.1.3
      fb-watchman: 2.0.2
      graceful-fs: 4.2.11
      jest-regex-util: 26.0.0
      jest-serializer: 26.6.2
      jest-util: 26.6.2
      jest-worker: 26.6.2
      micromatch: 4.0.5
      sane: 4.1.0
      walker: 1.0.8
    optionalDependencies:
      fsevents: 2.3.3
    transitivePeerDependencies:
      - supports-color
    dev: true

  /jest-jasmine2@26.6.3:
    resolution: {integrity: sha512-kPKUrQtc8aYwBV7CqBg5pu+tmYXlvFlSFYn18ev4gPFtrRzB15N2gW/Roew3187q2w2eHuu0MU9TJz6w0/nPEg==}
    engines: {node: '>= 10.14.2'}
    dependencies:
      '@babel/traverse': 7.24.1
      '@jest/environment': 26.6.2
      '@jest/source-map': 26.6.2
      '@jest/test-result': 26.6.2
      '@jest/types': 26.6.2
      '@types/node': 18.11.18
      chalk: 4.1.1
      co: 4.6.0
      expect: 26.6.2
      is-generator-fn: 2.1.0
      jest-each: 26.6.2
      jest-matcher-utils: 26.6.2
      jest-message-util: 26.6.2
      jest-runtime: 26.6.3
      jest-snapshot: 26.6.2
      jest-util: 26.6.2
      pretty-format: 26.6.2
      throat: 5.0.0
    transitivePeerDependencies:
      - bufferutil
      - canvas
      - supports-color
      - ts-node
      - utf-8-validate
    dev: true

  /jest-leak-detector@26.6.2:
    resolution: {integrity: sha512-i4xlXpsVSMeKvg2cEKdfhh0H39qlJlP5Ex1yQxwF9ubahboQYMgTtz5oML35AVA3B4Eu+YsmwaiKVev9KCvLxg==}
    engines: {node: '>= 10.14.2'}
    dependencies:
      jest-get-type: 26.3.0
      pretty-format: 26.6.2
    dev: true

  /jest-matcher-utils@26.6.2:
    resolution: {integrity: sha512-llnc8vQgYcNqDrqRDXWwMr9i7rS5XFiCwvh6DTP7Jqa2mqpcCBBlpCbn+trkG0KNhPu/h8rzyBkriOtBstvWhw==}
    engines: {node: '>= 10.14.2'}
    dependencies:
      chalk: 4.1.1
      jest-diff: 26.6.2
      jest-get-type: 26.3.0
      pretty-format: 26.6.2
    dev: true

  /jest-message-util@26.6.2:
    resolution: {integrity: sha512-rGiLePzQ3AzwUshu2+Rn+UMFk0pHN58sOG+IaJbk5Jxuqo3NYO1U2/MIR4S1sKgsoYSXSzdtSa0TgrmtUwEbmA==}
    engines: {node: '>= 10.14.2'}
    dependencies:
      '@babel/code-frame': 7.24.2
      '@jest/types': 26.6.2
      '@types/stack-utils': 2.0.3
      chalk: 4.1.1
      graceful-fs: 4.2.11
      micromatch: 4.0.5
      pretty-format: 26.6.2
      slash: 3.0.0
      stack-utils: 2.0.6
    dev: true

  /jest-mock@26.6.2:
    resolution: {integrity: sha512-YyFjePHHp1LzpzYcmgqkJ0nm0gg/lJx2aZFzFy1S6eUqNjXsOqTK10zNRff2dNfssgokjkG65OlWNcIlgd3zew==}
    engines: {node: '>= 10.14.2'}
    dependencies:
      '@jest/types': 26.6.2
      '@types/node': 18.11.18
    dev: true

  /jest-pnp-resolver@1.2.3(jest-resolve@26.6.2):
    resolution: {integrity: sha512-+3NpwQEnRoIBtx4fyhblQDPgJI0H1IEIkX7ShLUjPGA7TtUTvI1oiKi3SR4oBR0hQhQR80l4WAe5RrXBwWMA8w==}
    engines: {node: '>=6'}
    peerDependencies:
      jest-resolve: '*'
    peerDependenciesMeta:
      jest-resolve:
        optional: true
    dependencies:
      jest-resolve: 26.6.2
    dev: true

  /jest-regex-util@26.0.0:
    resolution: {integrity: sha512-Gv3ZIs/nA48/Zvjrl34bf+oD76JHiGDUxNOVgUjh3j890sblXryjY4rss71fPtD/njchl6PSE2hIhvyWa1eT0A==}
    engines: {node: '>= 10.14.2'}
    dev: true

  /jest-resolve-dependencies@26.6.3:
    resolution: {integrity: sha512-pVwUjJkxbhe4RY8QEWzN3vns2kqyuldKpxlxJlzEYfKSvY6/bMvxoFrYYzUO1Gx28yKWN37qyV7rIoIp2h8fTg==}
    engines: {node: '>= 10.14.2'}
    dependencies:
      '@jest/types': 26.6.2
      jest-regex-util: 26.0.0
      jest-snapshot: 26.6.2
    transitivePeerDependencies:
      - supports-color
    dev: true

  /jest-resolve@26.6.2:
    resolution: {integrity: sha512-sOxsZOq25mT1wRsfHcbtkInS+Ek7Q8jCHUB0ZUTP0tc/c41QHriU/NunqMfCUWsL4H3MHpvQD4QR9kSYhS7UvQ==}
    engines: {node: '>= 10.14.2'}
    dependencies:
      '@jest/types': 26.6.2
      chalk: 4.1.1
      graceful-fs: 4.2.11
      jest-pnp-resolver: 1.2.3(jest-resolve@26.6.2)
      jest-util: 26.6.2
      read-pkg-up: 7.0.1
      resolve: 1.22.8
      slash: 3.0.0
    dev: true

  /jest-runner@26.6.3:
    resolution: {integrity: sha512-atgKpRHnaA2OvByG/HpGA4g6CSPS/1LK0jK3gATJAoptC1ojltpmVlYC3TYgdmGp+GLuhzpH30Gvs36szSL2JQ==}
    engines: {node: '>= 10.14.2'}
    dependencies:
      '@jest/console': 26.6.2
      '@jest/environment': 26.6.2
      '@jest/test-result': 26.6.2
      '@jest/types': 26.6.2
      '@types/node': 18.11.18
      chalk: 4.1.1
      emittery: 0.7.2
      exit: 0.1.2
      graceful-fs: 4.2.11
      jest-config: 26.6.3
      jest-docblock: 26.0.0
      jest-haste-map: 26.6.2
      jest-leak-detector: 26.6.2
      jest-message-util: 26.6.2
      jest-resolve: 26.6.2
      jest-runtime: 26.6.3
      jest-util: 26.6.2
      jest-worker: 26.6.2
      source-map-support: 0.5.21
      throat: 5.0.0
    transitivePeerDependencies:
      - bufferutil
      - canvas
      - supports-color
      - ts-node
      - utf-8-validate
    dev: true

  /jest-runtime@26.6.3:
    resolution: {integrity: sha512-lrzyR3N8sacTAMeonbqpnSka1dHNux2uk0qqDXVkMv2c/A3wYnvQ4EXuI013Y6+gSKSCxdaczvf4HF0mVXHRdw==}
    engines: {node: '>= 10.14.2'}
    hasBin: true
    dependencies:
      '@jest/console': 26.6.2
      '@jest/environment': 26.6.2
      '@jest/fake-timers': 26.6.2
      '@jest/globals': 26.6.2
      '@jest/source-map': 26.6.2
      '@jest/test-result': 26.6.2
      '@jest/transform': 26.6.2
      '@jest/types': 26.6.2
      '@types/yargs': 15.0.19
      chalk: 4.1.1
      cjs-module-lexer: 0.6.0
      collect-v8-coverage: 1.0.2
      exit: 0.1.2
      glob: 7.2.3
      graceful-fs: 4.2.11
      jest-config: 26.6.3
      jest-haste-map: 26.6.2
      jest-message-util: 26.6.2
      jest-mock: 26.6.2
      jest-regex-util: 26.0.0
      jest-resolve: 26.6.2
      jest-snapshot: 26.6.2
      jest-util: 26.6.2
      jest-validate: 26.6.2
      slash: 3.0.0
      strip-bom: 4.0.0
      yargs: 15.4.1
    transitivePeerDependencies:
      - bufferutil
      - canvas
      - supports-color
      - ts-node
      - utf-8-validate
    dev: true

  /jest-serializer@26.6.2:
    resolution: {integrity: sha512-S5wqyz0DXnNJPd/xfIzZ5Xnp1HrJWBczg8mMfMpN78OJ5eDxXyf+Ygld9wX1DnUWbIbhM1YDY95NjR4CBXkb2g==}
    engines: {node: '>= 10.14.2'}
    dependencies:
      '@types/node': 18.11.18
      graceful-fs: 4.2.11
    dev: true

  /jest-snapshot@26.6.2:
    resolution: {integrity: sha512-OLhxz05EzUtsAmOMzuupt1lHYXCNib0ECyuZ/PZOx9TrZcC8vL0x+DUG3TL+GLX3yHG45e6YGjIm0XwDc3q3og==}
    engines: {node: '>= 10.14.2'}
    dependencies:
      '@babel/types': 7.24.0
      '@jest/types': 26.6.2
      '@types/babel__traverse': 7.20.5
      '@types/prettier': 2.7.3
      chalk: 4.1.1
      expect: 26.6.2
      graceful-fs: 4.2.11
      jest-diff: 26.6.2
      jest-get-type: 26.3.0
      jest-haste-map: 26.6.2
      jest-matcher-utils: 26.6.2
      jest-message-util: 26.6.2
      jest-resolve: 26.6.2
      natural-compare: 1.4.0
      pretty-format: 26.6.2
      semver: 7.6.0
    transitivePeerDependencies:
      - supports-color
    dev: true

  /jest-util@26.6.2:
    resolution: {integrity: sha512-MDW0fKfsn0OI7MS7Euz6h8HNDXVQ0gaM9uW6RjfDmd1DAFcaxX9OqIakHIqhbnmF08Cf2DLDG+ulq8YQQ0Lp0Q==}
    engines: {node: '>= 10.14.2'}
    dependencies:
      '@jest/types': 26.6.2
      '@types/node': 18.11.18
      chalk: 4.1.1
      graceful-fs: 4.2.11
      is-ci: 2.0.0
      micromatch: 4.0.5
    dev: true

  /jest-validate@26.6.2:
    resolution: {integrity: sha512-NEYZ9Aeyj0i5rQqbq+tpIOom0YS1u2MVu6+euBsvpgIme+FOfRmoC4R5p0JiAUpaFvFy24xgrpMknarR/93XjQ==}
    engines: {node: '>= 10.14.2'}
    dependencies:
      '@jest/types': 26.6.2
      camelcase: 6.3.0
      chalk: 4.1.1
      jest-get-type: 26.3.0
      leven: 3.1.0
      pretty-format: 26.6.2
    dev: true

  /jest-watcher@26.6.2:
    resolution: {integrity: sha512-WKJob0P/Em2csiVthsI68p6aGKTIcsfjH9Gsx1f0A3Italz43e3ho0geSAVsmj09RWOELP1AZ/DXyJgOgDKxXQ==}
    engines: {node: '>= 10.14.2'}
    dependencies:
      '@jest/test-result': 26.6.2
      '@jest/types': 26.6.2
      '@types/node': 18.11.18
      ansi-escapes: 4.3.2
      chalk: 4.1.1
      jest-util: 26.6.2
      string-length: 4.0.2
    dev: true

  /jest-worker@26.6.2:
    resolution: {integrity: sha512-KWYVV1c4i+jbMpaBC+U++4Va0cp8OisU185o73T1vo99hqi7w8tSJfUXYswwqqrjzwxa6KpRK54WhPvwf5w6PQ==}
    engines: {node: '>= 10.13.0'}
    dependencies:
      '@types/node': 18.11.18
      merge-stream: 2.0.0
      supports-color: 7.2.0
    dev: true

  /jest@26.0.1:
    resolution: {integrity: sha512-29Q54kn5Bm7ZGKIuH2JRmnKl85YRigp0o0asTc6Sb6l2ch1DCXIeZTLLFy9ultJvhkTqbswF5DEx4+RlkmCxWg==}
    engines: {node: '>= 10.14.2'}
    hasBin: true
    dependencies:
      '@jest/core': 26.6.3
      import-local: 3.1.0
      jest-cli: 26.6.3
    transitivePeerDependencies:
      - bufferutil
      - canvas
      - supports-color
      - ts-node
      - utf-8-validate
    dev: true

  /jose@4.15.5:
    resolution: {integrity: sha512-jc7BFxgKPKi94uOvEmzlSWFFe2+vASyXaKUpdQKatWAESU2MWjDfFf0fdfc83CDKcA5QecabZeNLyfhe3yKNkg==}
    dev: false

  /js-sha256@0.9.0:
    resolution: {integrity: sha512-sga3MHh9sgQN2+pJ9VYZ+1LPwXOxuBJBA5nrR5/ofPfuiJBE2hnjsaN8se8JznOmGLN2p49Pe5U/ttafcs/apA==}
    dev: true

  /js-tokens@4.0.0:
    resolution: {integrity: sha512-RdJUflcE3cUzKiMqQgsCu06FPu9UdIJO0beYbPhHN4k6apgJtifcoCtT9bcxOpYBtpD2kCM6Sbzg4CausW/PKQ==}
    dev: true

  /js-yaml@3.14.1:
    resolution: {integrity: sha512-okMH7OXXJ7YrN9Ok3/SXrnu4iX9yOk+25nqX4imS2npuvTYDmo/QEZoqwZkYaIDk3jVvBOTOIEgEhaLOynBS9g==}
    hasBin: true
    dependencies:
      argparse: 1.0.10
      esprima: 4.0.1
    dev: true

  /js-yaml@4.1.0:
    resolution: {integrity: sha512-wpxZs9NoxZaJESJGIZTyDEaYpl0FKSA+FB9aJiyemKhMwkxQg63h4T1KJgUGHpTqPDNRcmmYLugrRjJlBtWvRA==}
    hasBin: true
    dependencies:
      argparse: 2.0.1
    dev: true

  /jsdom@16.7.0:
    resolution: {integrity: sha512-u9Smc2G1USStM+s/x1ru5Sxrl6mPYCbByG1U/hUmqaVsm4tbNyS7CicOSRyuGQYZhTu0h84qkZZQ/I+dzizSVw==}
    engines: {node: '>=10'}
    peerDependencies:
      canvas: ^2.5.0
    peerDependenciesMeta:
      canvas:
        optional: true
    dependencies:
      abab: 2.0.6
      acorn: 8.11.3
      acorn-globals: 6.0.0
      cssom: 0.4.4
      cssstyle: 2.3.0
      data-urls: 2.0.0
      decimal.js: 10.4.3
      domexception: 2.0.1
      escodegen: 2.1.0
      form-data: 3.0.1
      html-encoding-sniffer: 2.0.1
      http-proxy-agent: 4.0.1
      https-proxy-agent: 5.0.1
      is-potential-custom-element-name: 1.0.1
      nwsapi: 2.2.9
      parse5: 6.0.1
      saxes: 5.0.1
      symbol-tree: 3.2.4
      tough-cookie: 4.1.3
      w3c-hr-time: 1.0.2
      w3c-xmlserializer: 2.0.0
      webidl-conversions: 6.1.0
      whatwg-encoding: 1.0.5
      whatwg-mimetype: 2.3.0
      whatwg-url: 8.7.0
      ws: 7.5.9
      xml-name-validator: 3.0.0
    transitivePeerDependencies:
      - bufferutil
      - supports-color
      - utf-8-validate
    dev: true

  /jsesc@2.5.2:
    resolution: {integrity: sha512-OYu7XEzjkCQ3C5Ps3QIZsQfNpqoJyZZA99wd9aWd05NCtC5pWOkShK2mkL6HXQR6/Cy2lbNdPlZBpuQHXE63gA==}
    engines: {node: '>=4'}
    hasBin: true
    dev: true

  /json-buffer@3.0.1:
    resolution: {integrity: sha512-4bV5BfR2mqfQTJm+V5tPPdf+ZpuhiIvTuAB5g8kcrXOZpTT/QwwVRWBywX1ozr6lEuPdbHxwaJlm9G6mI2sfSQ==}
    dev: true

  /json-parse-even-better-errors@2.3.1:
    resolution: {integrity: sha512-xyFwyhro/JEof6Ghe2iz2NcXoj2sloNsWr/XsERDK/oiPCfaNhl5ONfp+jQdAZRQQ0IJWNzH9zIZF7li91kh2w==}
    dev: true

  /json-schema-traverse@0.4.1:
    resolution: {integrity: sha512-xbbCH5dCYU5T8LcEhhuh7HJ88HXuW3qsI3Y0zOZFKfZEHcpWiHU/Jxzk629Brsab/mMiHQti9wMP+845RPe3Vg==}
    dev: true

  /json-schema-traverse@1.0.0:
    resolution: {integrity: sha512-NM8/P9n3XjXhIZn1lLhkFaACTOURQXjWhV4BA/RnOv8xvgqtqpAX9IO4mRQxSx1Rlo4tqzeqb0sOlruaOy3dug==}
    dev: true

  /json-stable-stringify-without-jsonify@1.0.1:
    resolution: {integrity: sha512-Bdboy+l7tA3OGW6FjyFHWkP5LuByj1Tk33Ljyq0axyzdk9//JSi2u3fP1QSmd1KNwq6VOKYGlAu87CisVir6Pw==}
    dev: true

  /json-stable-stringify@0.0.1:
    resolution: {integrity: sha512-nKtD/Qxm7tWdZqJoldEC7fF0S41v0mWbeaXG3637stOWfyGxTgWTYE2wtfKmjzpvxv2MA2xzxsXOIiwUpkX6Qw==}
    dependencies:
      jsonify: 0.0.1
    dev: true

  /json5@2.2.3:
    resolution: {integrity: sha512-XmOWe7eyHYH14cLdVPoyg+GOH3rYX++KpzrylJwSW98t3Nk+U8XOl8FWKOgwtzdb8lXGf6zYwDUzeHMWfxasyg==}
    engines: {node: '>=6'}
    hasBin: true
    dev: true

  /jsonc-parser@3.2.1:
    resolution: {integrity: sha512-AilxAyFOAcK5wA1+LeaySVBrHsGQvUFCDWXKpZjzaL0PqW+xfBOttn8GNtWKFWqneyMZj41MWF9Kl6iPWLwgOA==}
    dev: true

  /jsonfile@4.0.0:
    resolution: {integrity: sha512-m6F1R3z8jjlf2imQHS2Qez5sjKWQzbuuhuJ/FKYFRZvPE3PuHcSMVZzfsLhGVOkfd20obL5SWEBew5ShlquNxg==}
    optionalDependencies:
      graceful-fs: 4.2.11
    dev: true

  /jsonfile@6.1.0:
    resolution: {integrity: sha512-5dgndWOriYSm5cnYaJNhalLNDKOqFwyDB/rr1E9ZsGciGvKPs8R2xYGCacuf3z6K1YKDz182fd+fY3cn3pMqXQ==}
    dependencies:
      universalify: 2.0.1
    optionalDependencies:
      graceful-fs: 4.2.11
    dev: true

  /jsonify@0.0.1:
    resolution: {integrity: sha512-2/Ki0GcmuqSrgFyelQq9M05y7PS0mEwuIzrf3f1fPqkVDVRvZrPZtVSMHxdgo8Aq0sxAOb/cr2aqqA3LeWHVPg==}
    dev: true

  /jsonpack@1.1.5:
    resolution: {integrity: sha512-d2vwomK605ks7Q+uCpbwGyoIF5j+UZuJjlYcugISBt3CxM+eBo/W6y63yVPIyIvbYON+pvJYsYZjCYbzqJj/xQ==}
    dev: true

  /jsonparse@1.3.1:
    resolution: {integrity: sha512-POQXvpdL69+CluYsillJ7SUhKvytYjW9vG/GKpnf+xP8UWgYEM/RaMzHHofbALDiKbbP1W8UEYmgGl39WkPZsg==}
    engines: {'0': node >= 0.2.0}
    dev: true

  /jsonpointer@5.0.1:
    resolution: {integrity: sha512-p/nXbhSEcu3pZRdkW1OfJhpsVtW1gd4Wa1fnQc9YLiTfAjn0312eMKimbdIQzuZl9aa9xUGaRlP9T/CJE/ditQ==}
    engines: {node: '>=0.10.0'}

  /jsonwebtoken@8.5.1:
    resolution: {integrity: sha512-XjwVfRS6jTMsqYs0EsuJ4LGxXV14zQybNd4L2r0UvbVnSF9Af8x7p5MzbJ90Ioz/9TI41/hTCvznF/loiSzn8w==}
    engines: {node: '>=4', npm: '>=1.4.28'}
    dependencies:
      jws: 3.2.2
      lodash.includes: 4.3.0
      lodash.isboolean: 3.0.3
      lodash.isinteger: 4.0.4
      lodash.isnumber: 3.0.3
      lodash.isplainobject: 4.0.6
      lodash.isstring: 4.0.1
      lodash.once: 4.1.1
      ms: 2.1.3
      semver: 5.7.2
    dev: true

  /jwa@1.4.1:
    resolution: {integrity: sha512-qiLX/xhEEFKUAJ6FiBMbes3w9ATzyk5W7Hvzpa/SLYdxNtng+gcurvrI7TbACjIXlsJyr05/S1oUhZrc63evQA==}
    dependencies:
      buffer-equal-constant-time: 1.0.1
      ecdsa-sig-formatter: 1.0.11
      safe-buffer: 5.2.1
    dev: true

  /jws@3.2.2:
    resolution: {integrity: sha512-YHlZCB6lMTllWDtSPHz/ZXTsi8S00usEV6v1tjq8tOUZzw7DpSDWVXjXDre6ed1w/pd495ODpHZYSdkRTsa0HA==}
    dependencies:
      jwa: 1.4.1
      safe-buffer: 5.2.1
    dev: true

  /keyv@4.5.4:
    resolution: {integrity: sha512-oxVHkHR/EJf2CNXnWxRLW6mg7JyCCUcG0DtEGmL2ctUo1PNTin1PUil+r/+4r5MpVgC/fn1kjsx7mjSujKqIpw==}
    dependencies:
      json-buffer: 3.0.1
    dev: true

  /kind-of@3.2.2:
    resolution: {integrity: sha512-NOW9QQXMoZGg/oqnVNoNTTIFEIid1627WCffUBJEdMxYApq7mNE7CpzucIPc+ZQg25Phej7IJSmX3hO+oblOtQ==}
    engines: {node: '>=0.10.0'}
    dependencies:
      is-buffer: 1.1.6
    dev: true

  /kind-of@4.0.0:
    resolution: {integrity: sha512-24XsCxmEbRwEDbz/qz3stgin8TTzZ1ESR56OMCN0ujYg+vRutNSiOj9bHH9u85DKgXguraugV5sFuvbD4FW/hw==}
    engines: {node: '>=0.10.0'}
    dependencies:
      is-buffer: 1.1.6
    dev: true

  /kind-of@6.0.3:
    resolution: {integrity: sha512-dcS1ul+9tmeD95T+x28/ehLgd9mENa3LsvDTtzm3vyBEO7RPptvAD+t44WVXaUjTBRcrpFeFlC8WCruUR456hw==}
    engines: {node: '>=0.10.0'}
    dev: true

  /kleur@3.0.3:
    resolution: {integrity: sha512-eTIzlVOSUR+JxdDFepEYcBMtZ9Qqdef+rnzWdRZuMbOywu5tO2w2N7rqjoANZ5k9vywhL6Br1VRjUIgTQx4E8w==}
    engines: {node: '>=6'}
    dev: true

  /kleur@4.1.5:
    resolution: {integrity: sha512-o+NO+8WrRiQEE4/7nwRJhN1HWpVmJm511pBHUxPLtp0BUISzlBplORYSmTclCnJvQq2tKu/sgl3xVpkc7ZWuQQ==}
    engines: {node: '>=6'}
    dev: true

  /ky-universal@0.3.0(ky@0.12.0):
    resolution: {integrity: sha512-CM4Bgb2zZZpsprcjI6DNYTaH3oGHXL2u7BU4DK+lfCuC4snkt9/WRpMYeKbBbXscvKkeqBwzzjFX2WwmKY5K/A==}
    engines: {node: '>=8'}
    peerDependencies:
      ky: '>=0.12.0'
    dependencies:
      abort-controller: 3.0.0
      ky: 0.12.0
      node-fetch: 2.6.7
    transitivePeerDependencies:
      - encoding
    dev: true

  /ky@0.12.0:
    resolution: {integrity: sha512-t9b7v3V2fGwAcQnnDDQwKQGF55eWrf4pwi1RN08Fy8b/9GEwV7Ea0xQiaSW6ZbeghBHIwl8kgnla4vVo9seepQ==}
    engines: {node: '>=8'}
    dev: true

  /labeled-stream-splicer@2.0.2:
    resolution: {integrity: sha512-Ca4LSXFFZUjPScRaqOcFxneA0VpKZr4MMYCljyQr4LIewTLb3Y0IUTIsnBBsVubIeEfxeSZpSjSsRM8APEQaAw==}
    dependencies:
      inherits: 2.0.4
      stream-splicer: 2.0.1
    dev: true

  /leven@3.1.0:
    resolution: {integrity: sha512-qsda+H8jTaUaN/x5vzW2rzc+8Rw4TAQ/4KjB46IwK5VH+IlVeeeje/EoZRpiXvIqjFgK84QffqPztGI3VBLG1A==}
    engines: {node: '>=6'}
    dev: true

  /levn@0.4.1:
    resolution: {integrity: sha512-+bT2uH4E5LGE7h/n3evcS/sQlJXCpIp6ym8OWJ5eV6+67Dsql/LaaT7qJBAt2rzfoa/5QBGBhxDix1dMt2kQKQ==}
    engines: {node: '>= 0.8.0'}
    dependencies:
      prelude-ls: 1.2.1
      type-check: 0.4.0
    dev: true

  /li@1.3.0:
    resolution: {integrity: sha512-z34TU6GlMram52Tss5mt1m//ifRIpKH5Dqm7yUVOdHI+BQCs9qGPHFaCUTIzsWX7edN30aa2WrPwR7IO10FHaw==}
    dev: true

  /lines-and-columns@1.2.4:
    resolution: {integrity: sha512-7ylylesZQ/PV29jhEDl3Ufjo6ZX7gCqJr5F7PKrqc93v7fzSymt1BpwEU8nAUXs8qzzvqhbjhK5QZg6Mt/HkBg==}
    dev: true

  /load-yaml-file@0.2.0:
    resolution: {integrity: sha512-OfCBkGEw4nN6JLtgRidPX6QxjBQGQf72q3si2uvqyFEMbycSFFHwAZeXx6cJgFM9wmLrf9zBwCP3Ivqa+LLZPw==}
    engines: {node: '>=6'}
    dependencies:
      graceful-fs: 4.2.11
      js-yaml: 3.14.1
      pify: 4.0.1
      strip-bom: 3.0.0
    dev: true

  /localstorage-memory@1.0.3:
    resolution: {integrity: sha512-t9P8WB6DcVttbw/W4PIE8HOqum8Qlvx5SjR6oInwR9Uia0EEmyUeBh7S+weKByW+l/f45Bj4L/dgZikGFDM6ng==}
    dev: true

  /locate-path@5.0.0:
    resolution: {integrity: sha512-t7hw9pI+WvuwNJXwk5zVHpyhIqzg2qTlklJOf0mVxGSbe3Fp2VieZcduNYjaLDoy6p9uGpQEGWG87WpMKlNq8g==}
    engines: {node: '>=8'}
    dependencies:
      p-locate: 4.1.0
    dev: true

  /locate-path@6.0.0:
    resolution: {integrity: sha512-iPZK6eYjbxRu3uB4/WZ3EsEIMJFMqAoopl3R+zuq0UjcAm/MO6KCweDgPfP3elTztoKP3KtnVHxTn2NHBSDVUw==}
    engines: {node: '>=10'}
    dependencies:
      p-locate: 5.0.0
    dev: true

  /lodash.camelcase@4.3.0:
    resolution: {integrity: sha512-TwuEnCnxbc3rAvhf/LbG7tJUDzhqXyFnv3dtzLOPgCG/hODL7WFnsbwktkD7yUV0RrreP/l1PALq/YSg6VvjlA==}
    dev: true

  /lodash.find@4.6.0:
    resolution: {integrity: sha512-yaRZoAV3Xq28F1iafWN1+a0rflOej93l1DQUejs3SZ41h2O9UJBoS9aueGjPDgAl4B6tPC0NuuchLKaDQQ3Isg==}
    dev: true

  /lodash.flatten@4.4.0:
    resolution: {integrity: sha512-C5N2Z3DgnnKr0LOpv/hKCgKdb7ZZwafIrsesve6lmzvZIRZRGaZ/l6Q8+2W7NaT+ZwO3fFlSCzCzrDCFdJfZ4g==}
    dev: true

  /lodash.includes@4.3.0:
    resolution: {integrity: sha512-W3Bx6mdkRTGtlJISOvVD/lbqjTlPPUDTMnlXZFnVwi9NKJ6tiAk6LVdlhZMm17VZisqhKcgzpO5Wz91PCt5b0w==}
    dev: true

  /lodash.isboolean@3.0.3:
    resolution: {integrity: sha512-Bz5mupy2SVbPHURB98VAcw+aHh4vRV5IPNhILUCsOzRmsTmSQ17jIuqopAentWoehktxGd9e/hbIXq980/1QJg==}
    dev: true

  /lodash.isinteger@4.0.4:
    resolution: {integrity: sha512-DBwtEWN2caHQ9/imiNeEA5ys1JoRtRfY3d7V9wkqtbycnAmTvRRmbHKDV4a0EYc678/dia0jrte4tjYwVBaZUA==}
    dev: true

  /lodash.isnumber@3.0.3:
    resolution: {integrity: sha512-QYqzpfwO3/CWf3XP+Z+tkQsfaLL/EnUlXWVkIk5FUPc4sBdTehEqZONuyRt2P67PXAk+NXmTBcc97zw9t1FQrw==}
    dev: true

  /lodash.isobject@3.0.2:
    resolution: {integrity: sha512-3/Qptq2vr7WeJbB4KHUSKlq8Pl7ASXi3UG6CMbBm8WRtXi8+GHm7mKaU3urfpSEzWe2wCIChs6/sdocUsTKJiA==}
    dev: true

  /lodash.isplainobject@4.0.6:
    resolution: {integrity: sha512-oSXzaWypCMHkPC3NvBEaPHf0KsA5mvPrOPgQWDsbg8n7orZ290M0BmC/jgRZ4vcJ6DTAhjrsSYgdsW/F+MFOBA==}
    dev: true

  /lodash.isstring@4.0.1:
    resolution: {integrity: sha512-0wJxfxH1wgO3GrbuP+dTTk7op+6L41QCXbGINEmD+ny/G/eCqGzxyCsh7159S+mgDDcoarnBw6PC1PS5+wUGgw==}
    dev: true

  /lodash.kebabcase@4.1.1:
    resolution: {integrity: sha512-N8XRTIMMqqDgSy4VLKPnJ/+hpGZN+PHQiJnSenYqPaVV/NCqEogTnAdZLQiGKhxX+JCs8waWq2t1XHWKOmlY8g==}
    dev: true

  /lodash.keys@4.2.0:
    resolution: {integrity: sha512-J79MkJcp7Df5mizHiVNpjoHXLi4HLjh9VLS/M7lQSGoQ+0oQ+lWEigREkqKyizPB1IawvQLLKY8mzEcm1tkyxQ==}
    dev: true

  /lodash.mapvalues@4.6.0:
    resolution: {integrity: sha512-JPFqXFeZQ7BfS00H58kClY7SPVeHertPE0lNuCyZ26/XlN8TvakYD7b9bGyNmXbT/D3BbtPAAmq90gPWqLkxlQ==}
    dev: true

  /lodash.memoize@3.0.4:
    resolution: {integrity: sha512-eDn9kqrAmVUC1wmZvlQ6Uhde44n+tXpqPrN8olQJbttgh0oKclk+SF54P47VEGE9CEiMeRwAP8BaM7UHvBkz2A==}
    dev: true

  /lodash.memoize@4.1.2:
    resolution: {integrity: sha512-t7j+NzmgnQzTAYXcsHYLgimltOV1MXHtlOWf6GjL9Kj8GK5FInw5JotxvbOs+IvV1/Dzo04/fCGfLVs7aXb4Ag==}
    dev: true

  /lodash.merge@4.6.2:
    resolution: {integrity: sha512-0KpjqXRVvrYyCsX1swR/XTK0va6VQkQM6MNo7PqW77ByjAhoARA8EfrP1N4+KlKj8YS0ZUCtRT/YUuhyYDujIQ==}
    dev: true

  /lodash.mergewith@4.6.2:
    resolution: {integrity: sha512-GK3g5RPZWTRSeLSpgP8Xhra+pnjBC56q9FZYe1d5RN3TJ35dbkGy3YqBSMbyCrlbi+CM9Z3Jk5yTL7RCsqboyQ==}
    dev: true

  /lodash.once@4.1.1:
    resolution: {integrity: sha512-Sb487aTOCr9drQVL8pIxOzVhafOjZN9UU54hiN8PU3uAiSV7lx1yYNpbNmex2PK6dSJoNTSJUUswT651yww3Mg==}
    dev: true

  /lodash.snakecase@4.1.1:
    resolution: {integrity: sha512-QZ1d4xoBHYUeuouhEq3lk3Uq7ldgyFXGBhg04+oRLnIz8o9T65Eh+8YdroUwn846zchkA9yDsDl5CVVaV2nqYw==}
    dev: true

  /lodash.sortby@4.7.0:
    resolution: {integrity: sha512-HDWXG8isMntAyRF5vZ7xKuEvOhT4AhlRt/3czTSjvGUxjYCBVRQY48ViDHyfYz9VIoBkW4TMGQNapx+l3RUwdA==}
    dev: true

  /lodash.startcase@4.4.0:
    resolution: {integrity: sha512-+WKqsK294HMSc2jEbNgpHpd0JfIBhp7rEV4aqXWqFr6AlXov+SlcgB1Fv01y2kGe3Gc8nMW7VA0SrGuSkRfIEg==}
    dev: true

  /lodash.uniq@4.5.0:
    resolution: {integrity: sha512-xfBaXQd9ryd9dlSDvnvI0lvxfLJlYAZzXomUYzLKtUeOQvOP5piqAWuGtrhWeqaXK9hhoM/iyJc5AV+XfsX3HQ==}
    dev: true

  /lodash.upperfirst@4.3.1:
    resolution: {integrity: sha512-sReKOYJIJf74dhJONhU4e0/shzi1trVbSWDOhKYE5XV2O+H7Sb2Dihwuc7xWxVl+DgFPyTqIN3zMfT9cq5iWDg==}
    dev: true

  /lodash@4.17.21:
    resolution: {integrity: sha512-v2kDEe57lecTulaDIuNTPy3Ry4gLGJ6Z1O3vE1krgXZNrsQ+LFTGHVxVjcXPs17LhbZVGedAJv8XZ1tvj5FvSg==}
    dev: true

  /lowercase-keys@2.0.0:
    resolution: {integrity: sha512-tqNXrS78oMOE73NMxK4EMLQsQowWf8jKooH9g7xPavRT706R6bkQJ6DY2Te7QukaZsulxa30wQ7bk0pm4XiHmA==}
    engines: {node: '>=8'}
    dev: true

  /lru-cache@4.1.5:
    resolution: {integrity: sha512-sWZlbEP2OsHNkXrMl5GYk/jKk70MBng6UU4YI/qGDYbgf6YbP4EvmqISbXCoJiRKs+1bSpFHVgQxvJ17F2li5g==}
    dependencies:
      pseudomap: 1.0.2
      yallist: 2.1.2
    dev: true

  /lru-cache@5.1.1:
    resolution: {integrity: sha512-KpNARQA3Iwv+jTA0utUVVbrh+Jlrr1Fv0e56GGzAFOXN7dk/FviaDW8LHmK52DlcH4WP2n6gI8vN1aesBFgo9w==}
    dependencies:
      yallist: 3.1.1
    dev: true

  /lru-cache@6.0.0:
    resolution: {integrity: sha512-Jo6dJ04CmSjuznwJSS3pUeWmd/H0ffTlkXXgwZi+eq1UCmqQwCh+eLsYOYCwY991i2Fah4h1BEMCx4qThGbsiA==}
    engines: {node: '>=10'}
    dependencies:
      yallist: 4.0.0
    dev: true

  /lru_map@0.4.1:
    resolution: {integrity: sha512-I+lBvqMMFfqaV8CJCISjI3wbjmwVu/VyOoU7+qtu9d7ioW5klMgsTTiUOUp+DJvfTTzKXoPbyC6YfgkNcyPSOg==}

  /lunr@2.3.9:
    resolution: {integrity: sha512-zTU3DaZaF3Rt9rhN3uBMGQD3dD2/vFQqnvZCDv4dl5iOzq2IZQqTxu90r4E5J+nP70J3ilqVCrbho2eWaeW8Ow==}
    dev: true

  /make-dir@4.0.0:
    resolution: {integrity: sha512-hXdUTZYIVOt1Ex//jAQi+wTZZpUpwBj/0QsOzqegb3rGMMeJiSEu5xLHnYfBrRV4RH2+OCSOO95Is/7x1WJ4bw==}
    engines: {node: '>=10'}
    dependencies:
      semver: 7.6.0
    dev: true

  /make-error@1.3.6:
    resolution: {integrity: sha512-s8UhlNe7vPKomQhC1qFelMokr/Sc3AgNbso3n74mVPA5LTZwkB9NlXf4XPamLxJE8h0gh73rM94xvwRT2CVInw==}
    dev: true

  /makeerror@1.0.12:
    resolution: {integrity: sha512-JmqCvUhmt43madlpFzG4BQzG2Z3m6tvQDNKdClZnO3VbIudJYmxsT0FNJMeiB2+JTSlTQTSbU8QdesVmwJcmLg==}
    dependencies:
      tmpl: 1.0.5
    dev: true

  /map-cache@0.2.2:
    resolution: {integrity: sha512-8y/eV9QQZCiyn1SprXSrCmqJN0yNRATe+PO8ztwqrvrbdRLA3eYJF0yaR0YayLWkMbsQSKWS9N2gPcGEc4UsZg==}
    engines: {node: '>=0.10.0'}
    dev: true

  /map-obj@1.0.1:
    resolution: {integrity: sha512-7N/q3lyZ+LVCp7PzuxrJr4KMbBE2hW7BT7YNia330OFxIf4d3r5zVpicP2650l7CPN6RM9zOJRl3NGpqSiw3Eg==}
    engines: {node: '>=0.10.0'}
    dev: true

  /map-obj@4.3.0:
    resolution: {integrity: sha512-hdN1wVrZbb29eBGiGjJbeP8JbKjq1urkHJ/LIP/NY48MZ1QVXUsQBV1G1zvYFHn1XE06cwjBsOI2K3Ulnj1YXQ==}
    engines: {node: '>=8'}
    dev: true

  /map-visit@1.0.0:
    resolution: {integrity: sha512-4y7uGv8bd2WdM9vpQsiQNo41Ln1NvhvDRuVt0k2JZQ+ezN2uaQes7lZeZ+QQUHOLQAtDaBJ+7wCbi+ab/KFs+w==}
    engines: {node: '>=0.10.0'}
    dependencies:
      object-visit: 1.0.1
    dev: true

  /marked@4.3.0:
    resolution: {integrity: sha512-PRsaiG84bK+AMvxziE/lCFss8juXjNaWzVbN5tXAm4XjeaS9NAHhop+PjQxz2A9h8Q4M/xGmzP8vqNwy6JeK0A==}
    engines: {node: '>= 12'}
    hasBin: true
    dev: true

  /md5.js@1.3.5:
    resolution: {integrity: sha512-xitP+WxNPcTTOgnTJcrhM0xvdPepipPSf3I8EIpGKeFLjt3PlJLIDG3u8EX53ZIubkb+5U2+3rELYpEhHhzdkg==}
    dependencies:
      hash-base: 3.1.0
      inherits: 2.0.4
      safe-buffer: 5.2.1
    dev: true

  /memfs-or-file-map-to-github-branch@1.2.1:
    resolution: {integrity: sha512-I/hQzJ2a/pCGR8fkSQ9l5Yx+FQ4e7X6blNHyWBm2ojeFLT3GVzGkTj7xnyWpdclrr7Nq4dmx3xrvu70m3ypzAQ==}
    dependencies:
      '@octokit/rest': 18.12.0
    transitivePeerDependencies:
      - encoding
    dev: true

  /meow@6.1.1:
    resolution: {integrity: sha512-3YffViIt2QWgTy6Pale5QpopX/IvU3LPL03jOTqp6pGj3VjesdO/U8CuHMKpnQr4shCNCM5fd5XFFvIIl6JBHg==}
    engines: {node: '>=8'}
    dependencies:
      '@types/minimist': 1.2.5
      camelcase-keys: 6.2.2
      decamelize-keys: 1.1.1
      hard-rejection: 2.1.0
      minimist-options: 4.1.0
      normalize-package-data: 2.5.0
      read-pkg-up: 7.0.1
      redent: 3.0.0
      trim-newlines: 3.0.1
      type-fest: 0.13.1
      yargs-parser: 18.1.3
    dev: true

  /meow@8.1.2:
    resolution: {integrity: sha512-r85E3NdZ+mpYk1C6RjPFEMSE+s1iZMuHtsHAqY0DT3jZczl0diWUZ8g6oU7h0M9cD2EL+PzaYghhCLzR0ZNn5Q==}
    engines: {node: '>=10'}
    dependencies:
      '@types/minimist': 1.2.5
      camelcase-keys: 6.2.2
      decamelize-keys: 1.1.1
      hard-rejection: 2.1.0
      minimist-options: 4.1.0
      normalize-package-data: 3.0.3
      read-pkg-up: 7.0.1
      redent: 3.0.0
      trim-newlines: 3.0.1
      type-fest: 0.18.1
      yargs-parser: 20.2.9
    dev: true

  /merge-stream@2.0.0:
    resolution: {integrity: sha512-abv/qOcuPfk3URPfDzmZU1LKmuw8kT+0nIHvKrKgFrwifol/doWcdA4ZqsWQ8ENrFKkd67Mfpo/LovbIUsbt3w==}
    dev: true

  /merge2@1.4.1:
    resolution: {integrity: sha512-8q7VEgMJW4J8tcfVPy8g09NcQwZdbwFEqhe/WZkoIzjn/3TGDwtOCYtXGxA3O8tPzpczCCDgv+P2P5y00ZJOOg==}
    engines: {node: '>= 8'}
    dev: true

  /micromatch@3.1.10:
    resolution: {integrity: sha512-MWikgl9n9M3w+bpsY3He8L+w9eF9338xRl8IAO5viDizwSzziFEyUzo2xrrloB64ADbTf8uA8vRqqttDTOmccg==}
    engines: {node: '>=0.10.0'}
    dependencies:
      arr-diff: 4.0.0
      array-unique: 0.3.2
      braces: 2.3.2
      define-property: 2.0.2
      extend-shallow: 3.0.2
      extglob: 2.0.4
      fragment-cache: 0.2.1
      kind-of: 6.0.3
      nanomatch: 1.2.13
      object.pick: 1.3.0
      regex-not: 1.0.2
      snapdragon: 0.8.2
      to-regex: 3.0.2
    transitivePeerDependencies:
      - supports-color
    dev: true

  /micromatch@4.0.5:
    resolution: {integrity: sha512-DMy+ERcEW2q8Z2Po+WNXuw3c5YaUSFjAO5GsJqfEl7UjvtIuFKO6ZrKvcItdy98dwFI2N1tg3zNIdKaQT+aNdA==}
    engines: {node: '>=8.6'}
    dependencies:
      braces: 3.0.2
      picomatch: 2.3.1
    dev: true

  /miller-rabin@4.0.1:
    resolution: {integrity: sha512-115fLhvZVqWwHPbClyntxEVfVDfl9DLLTuJvq3g2O/Oxi8AiNouAHvDSzHS0viUJc+V5vm3eq91Xwqn9dp4jRA==}
    hasBin: true
    dependencies:
      bn.js: 4.12.0
      brorand: 1.1.0
    dev: true

  /mime-db@1.52.0:
    resolution: {integrity: sha512-sPU4uV7dYlvtWJxwwxHD0PuihVNiE7TyAbQ5SWxDCB9mUYvOgroQOwYQQOKPJ8CIbE+1ETVlOoK1UC2nU3gYvg==}
    engines: {node: '>= 0.6'}
    dev: true

  /mime-types@2.1.35:
    resolution: {integrity: sha512-ZDY+bPm5zTTF+YpCrAU9nK0UgICYPT0QtT1NZWFv4s++TNkcgVaT0g6+4R2uI4MjQjzysHB1zxuWL50hzaeXiw==}
    engines: {node: '>= 0.6'}
    dependencies:
      mime-db: 1.52.0
    dev: true

  /mimic-fn@2.1.0:
    resolution: {integrity: sha512-OqbOk5oEQeAZ8WXWydlu9HJjz9WVdEIvamMCcXmuqUYjTknH/sqsWvhQ3vgwKFRR1HpjvNBKQ37nbJgYzGqGcg==}
    engines: {node: '>=6'}
    dev: true

  /mimic-response@1.0.1:
    resolution: {integrity: sha512-j5EctnkH7amfV/q5Hgmoal1g2QHFJRraOtmx0JpIqkxhBhI/lJSl1nMpQ45hVarwNETOoWEimndZ4QK0RHxuxQ==}
    engines: {node: '>=4'}
    dev: true

  /mimic-response@3.1.0:
    resolution: {integrity: sha512-z0yWI+4FDrrweS8Zmt4Ej5HdJmky15+L2e6Wgn3+iK5fWzb6T3fhNFq2+MeTRb064c6Wr4N/wv0DzQTjNzHNGQ==}
    engines: {node: '>=10'}
    dev: true

  /min-indent@1.0.1:
    resolution: {integrity: sha512-I9jwMn07Sy/IwOj3zVkVik2JTvgpaykDZEigL6Rx6N9LbMywwUSMtxET+7lVoDLLd3O3IXwJwvuuns8UB/HeAg==}
    engines: {node: '>=4'}
    dev: true

  /minimalistic-assert@1.0.1:
    resolution: {integrity: sha512-UtJcAD4yEaGtjPezWuO9wC4nwUnVH/8/Im3yEHQP4b67cXlD/Qr9hdITCU1xDbSEXg2XKNaP8jsReV7vQd00/A==}

  /minimalistic-crypto-utils@1.0.1:
    resolution: {integrity: sha512-JIYlbt6g8i5jKfJ3xz7rF0LXmv2TkDxBLUkiBeZ7bAx4GnnNMr8xFpGnOxn6GhTEHx3SjRrZEoU+j04prX1ktg==}

  /minimatch@3.1.2:
    resolution: {integrity: sha512-J7p63hRiAjw1NDEww1W7i37+ByIrOWO5XQQAzZ3VOcL0PNybwpfmV/N05zFAzwQ9USyEcX6t3UO+K5aqBQOIHw==}
    dependencies:
      brace-expansion: 1.1.11
    dev: true

  /minimatch@9.0.4:
    resolution: {integrity: sha512-KqWh+VchfxcMNRAJjj2tnsSJdNbHsVgnkBhTNrW7AjVo6OvLtxw8zfT9oLw1JSohlFzJ8jCoTgaoXvJ+kHt6fw==}
    engines: {node: '>=16 || 14 >=14.17'}
    dependencies:
      brace-expansion: 2.0.1
    dev: true

  /minimist-options@4.1.0:
    resolution: {integrity: sha512-Q4r8ghd80yhO/0j1O3B2BjweX3fiHg9cdOwjJd2J76Q135c+NDxGCqdYKQ1SKBuFfgWbAUzBfvYjPUEeNgqN1A==}
    engines: {node: '>= 6'}
    dependencies:
      arrify: 1.0.1
      is-plain-obj: 1.1.0
      kind-of: 6.0.3
    dev: true

  /minimist@1.2.8:
    resolution: {integrity: sha512-2yyAR8qBkN3YuheJanUpWC5U3bb5osDywNB8RzDVlDwDHbocAJveqqj1u8+SVD7jkWT4yvsHCpWqqWqAxb0zCA==}
    dev: true

  /minipass@3.3.6:
    resolution: {integrity: sha512-DxiNidxSEK+tHG6zOIklvNOwm3hvCrbUrdtzY74U6HKTJxvIDfOUL5W5P2Ghd3DTkhhKPYGqeNUIh5qcM4YBfw==}
    engines: {node: '>=8'}
    dependencies:
      yallist: 4.0.0
    dev: true

  /minipass@5.0.0:
    resolution: {integrity: sha512-3FnjYuehv9k6ovOEbyOswadCDPX1piCfhV8ncmYtHOjuPwylVWsghTLo7rabjC3Rx5xD4HDx8Wm1xnMF7S5qFQ==}
    engines: {node: '>=8'}
    dev: true

  /minizlib@2.1.2:
    resolution: {integrity: sha512-bAxsR8BVfj60DWXHE3u30oHzfl4G7khkSuPW+qvpd7jFRHm7dLxOjUk1EHACJ/hxLY8phGJ0YhYHZo7jil7Qdg==}
    engines: {node: '>= 8'}
    dependencies:
      minipass: 3.3.6
      yallist: 4.0.0
    dev: true

  /mixin-deep@1.3.2:
    resolution: {integrity: sha512-WRoDn//mXBiJ1H40rqa3vH0toePwSsGb45iInWlTySa+Uu4k3tYUSxa2v1KqAiLtvlrSzaExqS1gtk96A9zvEA==}
    engines: {node: '>=0.10.0'}
    dependencies:
      for-in: 1.0.2
      is-extendable: 1.0.1
    dev: true

  /mixme@0.5.10:
    resolution: {integrity: sha512-5H76ANWinB1H3twpJ6JY8uvAtpmFvHNArpilJAjXRKXSDDLPIMoZArw5SH0q9z+lLs8IrMw7Q2VWpWimFKFT1Q==}
    engines: {node: '>= 8.0.0'}
    dev: true

  /mkdirp@0.5.6:
    resolution: {integrity: sha512-FP+p8RB8OWpF3YZBCrP5gtADmtXApB5AMLn+vdyA+PyxCjrCs00mjyUozssO33cwDeT3wNGdLxJ5M//YqtHAJw==}
    hasBin: true
    dependencies:
      minimist: 1.2.8
    dev: true

  /mkdirp@1.0.4:
    resolution: {integrity: sha512-vVqVZQyf3WLx2Shd0qJ9xuvqgAyKPLAiqITEtqW0oIUjzo3PePDd6fW9iFz30ef7Ysp/oiWqbhszeGWW2T6Gzw==}
    engines: {node: '>=10'}
    hasBin: true
    dev: true

  /module-deps@6.2.3:
    resolution: {integrity: sha512-fg7OZaQBcL4/L+AK5f4iVqf9OMbCclXfy/znXRxTVhJSeW5AIlS9AwheYwDaXM3lVW7OBeaeUEY3gbaC6cLlSA==}
    engines: {node: '>= 0.8.0'}
    hasBin: true
    dependencies:
      JSONStream: 1.3.5
      browser-resolve: 2.0.0
      cached-path-relative: 1.1.0
      concat-stream: 1.6.2
      defined: 1.0.1
      detective: 5.2.1
      duplexer2: 0.1.4
      inherits: 2.0.4
      parents: 1.0.1
      readable-stream: 2.3.8
      resolve: 1.22.8
      stream-combiner2: 1.1.1
      subarg: 1.0.0
      through2: 2.0.5
      xtend: 4.0.2
    dev: true

  /ms@2.0.0:
    resolution: {integrity: sha512-Tpp60P6IUJDTuOq/5Z8cdskzJujfwqfOTkrwIwj7IRISpnkJnT6SyJ4PCPnGMoFjC9ddhal5KVIYtAt97ix05A==}
    dev: true

  /ms@2.1.2:
    resolution: {integrity: sha512-sGkPx+VjMtmA6MX27oA4FBFELFCZZ4S4XqeGOXCv68tT+jb3vk/RyaKWP0PTKyWtmLSM0b+adUTEvbs1PEaH2w==}
    dev: true

  /ms@2.1.3:
    resolution: {integrity: sha512-6FlzubTLZG3J2a/NVCAleEhjzq5oxgHyaCU9yYXvcLsvoVaHJq/s5xXI6/XXP6tz7R9xAOtHnSO/tXtF3WRTlA==}
    dev: true

  /mustache@4.0.0:
    resolution: {integrity: sha512-FJgjyX/IVkbXBXYUwH+OYwQKqWpFPLaLVESd70yHjSDunwzV2hZOoTBvPf4KLoxesUzzyfTH6F784Uqd7Wm5yA==}
    engines: {npm: '>=1.4.0'}
    hasBin: true

  /nanomatch@1.2.13:
    resolution: {integrity: sha512-fpoe2T0RbHwBTBUOftAfBPaDEi06ufaUai0mE6Yn1kacc3SnTErfb/h+X94VXzI64rKFHYImXSvdwGGCmwOqCA==}
    engines: {node: '>=0.10.0'}
    dependencies:
      arr-diff: 4.0.0
      array-unique: 0.3.2
      define-property: 2.0.2
      extend-shallow: 3.0.2
      fragment-cache: 0.2.1
      is-windows: 1.0.2
      kind-of: 6.0.3
      object.pick: 1.3.0
      regex-not: 1.0.2
      snapdragon: 0.8.2
      to-regex: 3.0.2
    transitivePeerDependencies:
      - supports-color
    dev: true

  /natural-compare@1.4.0:
    resolution: {integrity: sha512-OWND8ei3VtNC9h7V60qff3SVobHr996CTwgxubgyQYEpg290h9J0buyECNNJexkFm5sOajh5G116RYA1c8ZMSw==}
    dev: true

  /near-abi@0.1.1:
    resolution: {integrity: sha512-RVDI8O+KVxRpC3KycJ1bpfVj9Zv+xvq9PlW1yIFl46GhrnLw83/72HqHGjGDjQ8DtltkcpSjY9X3YIGZ+1QyzQ==}
    dependencies:
      '@types/json-schema': 7.0.15

  /near-api-js@4.0.0:
    resolution: {integrity: sha512-Gh4Lq9LXFDNtEHGXeqYFjbvS9lodX34srmFAxhOgGqjklK5QArrT7bTifWA9mi3QGe3MqwwwfAIVONbeZ0qSpg==}
    dependencies:
      '@near-js/accounts': 1.1.0
      '@near-js/crypto': 1.2.2
      '@near-js/keystores': 0.0.10
      '@near-js/keystores-browser': 0.0.10
      '@near-js/keystores-node': 0.0.10
      '@near-js/providers': 0.2.0
      '@near-js/signers': 0.1.2
      '@near-js/transactions': 1.2.0
      '@near-js/types': 0.1.0
      '@near-js/utils': 0.2.0
      '@near-js/wallet-account': 1.2.0
      '@noble/curves': 1.2.0
      borsh: 1.0.0
      depd: 2.0.0
      http-errors: 1.7.2
      near-abi: 0.1.1
      node-fetch: 2.6.7
    transitivePeerDependencies:
      - encoding

  /near-hello@0.5.1:
    resolution: {integrity: sha512-k7S8VFyESWgkKYDso99B4XbxAdo0VX9b3+GAaO5PvMgQjNr/6o09PHRywg/NkBQpf+ZYj7nNpJcyrNJGQsvA3w==}
    dev: true

  /near-sandbox@0.0.18:
    resolution: {integrity: sha512-6/AjLOzGLQsSzTHavrRe7CVMU5+CUnTg/7g66a7+jkP22ff5CupnwXrUE14iJ2QyyhRZr7VuQQj/G+glUmaNQg==}
    hasBin: true
    requiresBuild: true
    dependencies:
      got: 11.8.6
      tar: 6.2.1
    dev: true

  /near-units@0.1.9:
    resolution: {integrity: sha512-xiuBjpNsi+ywiu7P6iWRZdgFm7iCr/cfWlVO6+e5uaAqH4mE1rrurElyrL91llNDSnMwogd9XmlZOw5KbbHNsA==}
    hasBin: true
    dependencies:
      bn.js: 5.2.1
    dev: true

  /near-workspaces@3.5.0:
    resolution: {integrity: sha512-lkRCP2os8v7W+q1maQPSEI98f+YiPb86ibDyIy8bxr6fqnJPOsIRR3xE33rOwBsiph3WuUH46qtpYK0a+Co+EQ==}
    engines: {node: '>= 14.0.0', npm: '>= 6.0.0'}
    requiresBuild: true
    dependencies:
      base64url: 3.0.1
      bn.js: 5.2.1
      borsh: 0.5.0
      bs58: 4.0.1
      callsites: 4.1.0
      fs-extra: 10.1.0
      js-sha256: 0.9.0
      near-api-js: 4.0.0
      near-sandbox: 0.0.18
      near-units: 0.1.9
      node-port-check: 2.0.1
      promisify-child-process: 4.1.2
      proper-lockfile: 4.1.2
      pure-uuid: 1.8.1
      rimraf: 3.0.2
      temp-dir: 2.0.0
    transitivePeerDependencies:
      - encoding
    dev: true

  /nice-try@1.0.5:
    resolution: {integrity: sha512-1nh45deeb5olNY7eX82BkPO7SSxR5SSYJiPTrTdFUVYwAl8CKMA5N9PjTYkHiRjisVcxcQ1HXdLhx2qxxJzLNQ==}
    dev: true

<<<<<<< HEAD
  /node-addon-api/5.1.0:
    resolution: {integrity: sha512-eh0GgfEkpnoWDq+VY8OyvYhFEzBk6jIYbRKdIlyTiAXIVJ8PyBaKb0rp7oDtoddbdoHWhq8wwr+XZ81F1rpNdA==}
    dev: false

  /node-cleanup/2.1.2:
=======
  /node-addon-api@5.1.0:
    resolution: {integrity: sha512-eh0GgfEkpnoWDq+VY8OyvYhFEzBk6jIYbRKdIlyTiAXIVJ8PyBaKb0rp7oDtoddbdoHWhq8wwr+XZ81F1rpNdA==}
    dev: false

  /node-cleanup@2.1.2:
>>>>>>> 15d00f3d
    resolution: {integrity: sha512-qN8v/s2PAJwGUtr1/hYTpNKlD6Y9rc4p8KSmJXyGdYGZsDGKXrGThikLFP9OCHFeLeEpQzPwiAtdIvBLqm//Hw==}
    dev: true

  /node-fetch@1.7.3:
    resolution: {integrity: sha512-NhZ4CsKx7cYm2vSrBAr2PvFOe6sWDf0UYLRqA6svUYg7+/TSfVAu49jYC4BvQ4Sms9SZgdqGBgroqfDhJdTyKQ==}
    dependencies:
      encoding: 0.1.13
      is-stream: 1.1.0
    dev: true

  /node-fetch@2.6.7:
    resolution: {integrity: sha512-ZjMPFEfVx5j+y2yF35Kzx5sF7kDzxuDj6ziH4FFbOp87zKDZNx8yExJIb05OGF4Nlt9IHFIMBkRl41VdvcNdbQ==}
    engines: {node: 4.x || >=6.0.0}
    peerDependencies:
      encoding: ^0.1.0
    peerDependenciesMeta:
      encoding:
        optional: true
    dependencies:
      whatwg-url: 5.0.0

  /node-gyp-build-optional-packages@5.1.1:
    resolution: {integrity: sha512-+P72GAjVAbTxjjwUmwjVrqrdZROD4nf8KgpBoDxqXXTiYZZt/ud60dE5yvCSr9lRO8e8yv6kgJIC0K0PfZFVQw==}
    hasBin: true
    requiresBuild: true
    dependencies:
      detect-libc: 2.0.3
    dev: false
    optional: true

<<<<<<< HEAD
  /node-gyp-build/4.8.0:
=======
  /node-gyp-build@4.8.0:
>>>>>>> 15d00f3d
    resolution: {integrity: sha512-u6fs2AEUljNho3EYTJNBfImO5QTo/J/1Etd+NVdCj7qWKUSN/bSLkZwhDv7I+w/MSC6qJ4cknepkAYykDdK8og==}
    hasBin: true
    dev: false

<<<<<<< HEAD
  /node-int64/0.4.0:
=======
  /node-int64@0.4.0:
>>>>>>> 15d00f3d
    resolution: {integrity: sha512-O5lz91xSOeoXP6DulyHfllpq+Eg00MWitZIbtPfoSEvqIHdl5gfcY6hYzDWnj0qD5tz52PI08u9qUvSVeUBeHw==}
    dev: true

  /node-notifier@8.0.2:
    resolution: {integrity: sha512-oJP/9NAdd9+x2Q+rfphB2RJCHjod70RcRLjosiPMMu5gjIfwVnOUGq2nbTjTUbmy0DJ/tFIVT30+Qe3nzl4TJg==}
    requiresBuild: true
    dependencies:
      growly: 1.3.0
      is-wsl: 2.2.0
      semver: 7.6.0
      shellwords: 0.1.1
      uuid: 8.3.2
      which: 2.0.2
    dev: true
    optional: true

  /node-port-check@2.0.1:
    resolution: {integrity: sha512-PV1tj5OPbWwxvhPcChXxwCIKl/IfVEdPP4u/gQz2lao/VGoeIUXb/4U72KSHLZpTVBmgTnMm0me7yR0wUsIuPg==}
    dev: true

  /node-releases@2.0.14:
    resolution: {integrity: sha512-y10wOWt8yZpqXmOgRo77WaHEmhYQYGNA6y421PKsKYWEK8aW+cqAphborZDhqfyKrbZEN92CN1X2KbafY2s7Yw==}
    dev: true

  /normalize-package-data@2.5.0:
    resolution: {integrity: sha512-/5CMN3T0R4XTj4DcGaexo+roZSdSFW/0AOOTROrjxzCG1wrWXEsGbRKevjlIL+ZDE4sZlJr5ED4YW0yqmkK+eA==}
    dependencies:
      hosted-git-info: 2.8.9
      resolve: 1.22.8
      semver: 5.7.2
      validate-npm-package-license: 3.0.4
    dev: true

  /normalize-package-data@3.0.3:
    resolution: {integrity: sha512-p2W1sgqij3zMMyRC067Dg16bfzVH+w7hyegmpIvZ4JNjqtGOVAIvLmjBx3yP7YTe9vKJgkoNOPjwQGogDoMXFA==}
    engines: {node: '>=10'}
    dependencies:
      hosted-git-info: 4.1.0
      is-core-module: 2.13.1
      semver: 7.6.0
      validate-npm-package-license: 3.0.4
    dev: true

  /normalize-path@2.1.1:
    resolution: {integrity: sha512-3pKJwH184Xo/lnH6oyP1q2pMd7HcypqqmRs91/6/i2CGtWwIKGCkOOMTm/zXbgTEWHw1uNpNi/igc3ePOYHb6w==}
    engines: {node: '>=0.10.0'}
    dependencies:
      remove-trailing-separator: 1.1.0
    dev: true

  /normalize-path@3.0.0:
    resolution: {integrity: sha512-6eZs5Ls3WtCisHWp9S2GUy8dqkpGi4BVSz3GaqiE6ezub0512ESztXUwUB6C6IKbQkY2Pnb/mD4WYojCRwcwLA==}
    engines: {node: '>=0.10.0'}
    dev: true

  /normalize-url@6.1.0:
    resolution: {integrity: sha512-DlL+XwOy3NxAQ8xuC0okPgK46iuVNAK01YN7RueYBqqFeGsBjV9XmCAzAdgt+667bCl5kPh9EqKKDwnaPG1I7A==}
    engines: {node: '>=10'}
    dev: true

  /npm-run-path@2.0.2:
    resolution: {integrity: sha512-lJxZYlT4DW/bRUtFh1MQIWqmLwQfAxnqWG4HhEdjMlkrJYnJn0Jrr2u3mgxqaWsdiBc76TYkTG/mhrnYTuzfHw==}
    engines: {node: '>=4'}
    dependencies:
      path-key: 2.0.1
    dev: true

  /npm-run-path@4.0.1:
    resolution: {integrity: sha512-S48WzZW777zhNIrn7gxOlISNAqi9ZC/uQFnRdbeIHhZhCA6UqpkOT8T1G7BvfdgP4Er8gF4sUbaS0i7QvIfCWw==}
    engines: {node: '>=8'}
    dependencies:
      path-key: 3.1.1
    dev: true

  /nwsapi@2.2.9:
    resolution: {integrity: sha512-2f3F0SEEer8bBu0dsNCFF50N0cTThV1nWFYcEYFZttdW0lDAoybv9cQoK7X7/68Z89S7FoRrVjP1LPX4XRf9vg==}
    dev: true

  /object-copy@0.1.0:
    resolution: {integrity: sha512-79LYn6VAb63zgtmAteVOWo9Vdj71ZVBy3Pbse+VqxDpEP83XuujMrGqHIwAXJ5I/aM0zU7dIyIAhifVTPrNItQ==}
    engines: {node: '>=0.10.0'}
    dependencies:
      copy-descriptor: 0.1.1
      define-property: 0.2.5
      kind-of: 3.2.2
    dev: true

  /object-inspect@1.13.1:
    resolution: {integrity: sha512-5qoj1RUiKOMsCCNLV1CBiPYE10sziTsnmNxkAI/rZhiD63CF7IqdFGC/XzjWjpSgLf0LxXX3bDFIh0E18f6UhQ==}
    dev: true

  /object-keys@1.1.1:
    resolution: {integrity: sha512-NuAESUOUMrlIXOfHKzD6bpPu3tYt3xvjNdRIQ+FeT0lNb4K8WR70CaDxhuNguS2XG+GjkyMwOzsN5ZktImfhLA==}
    engines: {node: '>= 0.4'}
    dev: true

  /object-visit@1.0.1:
    resolution: {integrity: sha512-GBaMwwAVK9qbQN3Scdo0OyvgPW7l3lnaVMj84uTOZlswkX0KpF6fyDBJhtTthf7pymztoN36/KEr1DyhF96zEA==}
    engines: {node: '>=0.10.0'}
    dependencies:
      isobject: 3.0.1
    dev: true

  /object.assign@4.1.5:
    resolution: {integrity: sha512-byy+U7gp+FVwmyzKPYhW2h5l3crpmGsxl7X2s8y43IgxvG4g3QZ6CffDtsNQy1WsmZpQbO+ybo0AlW7TY6DcBQ==}
    engines: {node: '>= 0.4'}
    dependencies:
      call-bind: 1.0.7
      define-properties: 1.2.1
      has-symbols: 1.0.3
      object-keys: 1.1.1
    dev: true

  /object.pick@1.3.0:
    resolution: {integrity: sha512-tqa/UMy/CCoYmj+H5qc07qvSL9dqcs/WZENZ1JbtWBlATP+iVOe778gE6MSijnyCnORzDuX6hU+LA4SZ09YjFQ==}
    engines: {node: '>=0.10.0'}
    dependencies:
      isobject: 3.0.1
    dev: true

  /once@1.4.0:
    resolution: {integrity: sha512-lNaJgI+2Q5URQBkccEKHTQOPaXdUxnZZElQTZY0MFUAuaEqe1E+Nyvgdz/aIyNi6Z9MzO5dv1H8n58/GELp3+w==}
    dependencies:
      wrappy: 1.0.2
    dev: true

  /onetime@5.1.2:
    resolution: {integrity: sha512-kbpaSSGJTWdAY5KPVeMOKXSrPtr8C8C7wodJbcsd51jRnmD+GZu8Y0VoU6Dm5Z4vWr0Ig/1NKuWRKf7j5aaYSg==}
    engines: {node: '>=6'}
    dependencies:
      mimic-fn: 2.1.0
    dev: true

  /optionator@0.9.3:
    resolution: {integrity: sha512-JjCoypp+jKn1ttEFExxhetCKeJt9zhAgAve5FXHixTvFDW/5aEktX9bufBKLRRMdU7bNtpLfcGu94B3cdEJgjg==}
    engines: {node: '>= 0.8.0'}
    dependencies:
      '@aashutoshrathi/word-wrap': 1.2.6
      deep-is: 0.1.4
      fast-levenshtein: 2.0.6
      levn: 0.4.1
      prelude-ls: 1.2.1
      type-check: 0.4.0
    dev: true

  /os-browserify@0.3.0:
    resolution: {integrity: sha512-gjcpUc3clBf9+210TRaDWbf+rZZZEshZ+DlXMRCeAjp0xhTrnQsKHypIy1J3d5hKdUzj69t708EHtU8P6bUn0A==}
    dev: true

  /os-tmpdir@1.0.2:
    resolution: {integrity: sha512-D2FR03Vir7FIu45XBY20mTb+/ZSWB00sjU9jdQXt83gDrI4Ztz5Fs7/yy74g2N5SVQY4xY1qDr4rNddwYRVX0g==}
    engines: {node: '>=0.10.0'}
    dev: true

  /outdent@0.5.0:
    resolution: {integrity: sha512-/jHxFIzoMXdqPzTaCpFzAAWhpkSjZPF4Vsn6jAfNpmbH/ymsmd7Qc6VE9BGn0L6YMj6uwpQLxCECpus4ukKS9Q==}
    dev: true

  /override-require@1.1.1:
    resolution: {integrity: sha512-eoJ9YWxFcXbrn2U8FKT6RV+/Kj7fiGAB1VvHzbYKt8xM5ZuKZgCGvnHzDxmreEjcBH28ejg5MiOH4iyY1mQnkg==}
    dev: true

  /p-cancelable@2.1.1:
    resolution: {integrity: sha512-BZOr3nRQHOntUjTrH8+Lh54smKHoHyur8We1V8DSMVrl5A2malOOwuJRnKRDjSnkoeBh4at6BwEnb5I7Jl31wg==}
    engines: {node: '>=8'}
    dev: true

  /p-each-series@2.2.0:
    resolution: {integrity: sha512-ycIL2+1V32th+8scbpTvyHNaHe02z0sjgh91XXjAk+ZeXoPN4Z46DVUnzdso0aX4KckKw0FNNFHdjZ2UsZvxiA==}
    engines: {node: '>=8'}
    dev: true

  /p-filter@2.1.0:
    resolution: {integrity: sha512-ZBxxZ5sL2HghephhpGAQdoskxplTwr7ICaehZwLIlfL6acuVgZPm8yBNuRAFBGEqtD/hmUeq9eqLg2ys9Xr/yw==}
    engines: {node: '>=8'}
    dependencies:
      p-map: 2.1.0
    dev: true

  /p-finally@1.0.0:
    resolution: {integrity: sha512-LICb2p9CB7FS+0eR1oqWnHhp0FljGLZCWBE9aix0Uye9W8LTQPwMTYVGWQWIw9RdQiDg4+epXQODwIYJtSJaow==}
    engines: {node: '>=4'}
    dev: true

  /p-limit@2.3.0:
    resolution: {integrity: sha512-//88mFWSJx8lxCzwdAABTJL2MyWB12+eIY7MDL2SqLmAkeKU9qxRvWuSyTjm3FUmpBEMuFfckAIqEaVGUDxb6w==}
    engines: {node: '>=6'}
    dependencies:
      p-try: 2.2.0
    dev: true

  /p-limit@3.1.0:
    resolution: {integrity: sha512-TYOanM3wGwNGsZN2cVTYPArw454xnXj5qmWF1bEoAc4+cU/ol7GVh7odevjp1FNHduHc3KZMcFduxU5Xc6uJRQ==}
    engines: {node: '>=10'}
    dependencies:
      yocto-queue: 0.1.0
    dev: true

  /p-locate@4.1.0:
    resolution: {integrity: sha512-R79ZZ/0wAxKGu3oYMlz8jy/kbhsNrS7SKZ7PxEHBgJ5+F2mtFW2fK2cOtBh1cHYkQsbzFV7I+EoRKe6Yt0oK7A==}
    engines: {node: '>=8'}
    dependencies:
      p-limit: 2.3.0
    dev: true

  /p-locate@5.0.0:
    resolution: {integrity: sha512-LaNjtRWUBY++zB5nE/NwcaoMylSPk+S+ZHNB1TzdbMJMny6dynpAGt7X/tl/QYq3TIeE6nxHppbo2LGymrG5Pw==}
    engines: {node: '>=10'}
    dependencies:
      p-limit: 3.1.0
    dev: true

  /p-map@2.1.0:
    resolution: {integrity: sha512-y3b8Kpd8OAN444hxfBbFfj1FY/RjtTd8tzYwhUqNYXx0fXx2iX4maP4Qr6qhIKbQXI02wTLAda4fYUbDagTUFw==}
    engines: {node: '>=6'}
    dev: true

  /p-try@2.2.0:
    resolution: {integrity: sha512-R4nPAVTAU0B9D35/Gk3uJf/7XYbQcyohSKdvAxIRSNghFl4e71hVoGnBNQz9cWaXxO2I10KTC+3jMdvvoKw6dQ==}
    engines: {node: '>=6'}
    dev: true

  /pako@1.0.11:
    resolution: {integrity: sha512-4hLB8Py4zZce5s4yd9XzopqwVv/yGNhV1Bl8NTmCq1763HeK2+EwVTv+leGeL13Dnh2wfbqowVPXCIO0z4taYw==}
    dev: true

  /parent-module@1.0.1:
    resolution: {integrity: sha512-GQ2EWRpQV8/o+Aw8YqtfZZPfNRWZYkbidE9k5rpl/hC3vtHHBfGm2Ifi6qWV+coDGkrUKZAxE3Lot5kcsRlh+g==}
    engines: {node: '>=6'}
    dependencies:
      callsites: 3.1.0
    dev: true

  /parents@1.0.1:
    resolution: {integrity: sha512-mXKF3xkoUt5td2DoxpLmtOmZvko9VfFpwRwkKDHSNvgmpLAeBo18YDhcPbBzJq+QLCHMbGOfzia2cX4U+0v9Mg==}
    dependencies:
      path-platform: 0.11.15
    dev: true

  /parse-asn1@5.1.7:
    resolution: {integrity: sha512-CTM5kuWR3sx9IFamcl5ErfPl6ea/N8IYwiJ+vpeB2g+1iknv7zBl5uPwbMbRVznRVbrNY6lGuDoE5b30grmbqg==}
    engines: {node: '>= 0.10'}
    dependencies:
      asn1.js: 4.10.1
      browserify-aes: 1.2.0
      evp_bytestokey: 1.0.3
      hash-base: 3.0.4
      pbkdf2: 3.1.2
      safe-buffer: 5.2.1
    dev: true

  /parse-diff@0.7.1:
    resolution: {integrity: sha512-1j3l8IKcy4yRK2W4o9EYvJLSzpAVwz4DXqCewYyx2vEwk2gcf3DBPqc8Fj4XV3K33OYJ08A8fWwyu/ykD/HUSg==}
    dev: true

  /parse-git-config@2.0.3:
    resolution: {integrity: sha512-Js7ueMZOVSZ3tP8C7E3KZiHv6QQl7lnJ+OkbxoaFazzSa2KyEHqApfGbU3XboUgUnq4ZuUmskUpYKTNx01fm5A==}
    engines: {node: '>=6'}
    dependencies:
      expand-tilde: 2.0.2
      git-config-path: 1.0.1
      ini: 1.3.8
    dev: true

  /parse-github-url@1.0.2:
    resolution: {integrity: sha512-kgBf6avCbO3Cn6+RnzRGLkUsv4ZVqv/VfAYkRsyBcgkshNvVBkRn1FEZcW0Jb+npXQWm2vHPnnOqFteZxRRGNw==}
    engines: {node: '>=0.10.0'}
    hasBin: true
    dev: true

  /parse-json@5.2.0:
    resolution: {integrity: sha512-ayCKvm/phCGxOkYRSCM82iDwct8/EonSEgCSxWxD7ve6jHggsFl4fZVQBPRNgQoKiuV/odhFrGzQXZwbifC8Rg==}
    engines: {node: '>=8'}
    dependencies:
      '@babel/code-frame': 7.24.2
      error-ex: 1.3.2
      json-parse-even-better-errors: 2.3.1
      lines-and-columns: 1.2.4
    dev: true

  /parse-link-header@2.0.0:
    resolution: {integrity: sha512-xjU87V0VyHZybn2RrCX5TIFGxTVZE6zqqZWMPlIKiSKuWh/X5WZdt+w1Ki1nXB+8L/KtL+nZ4iq+sfI6MrhhMw==}
    dependencies:
      xtend: 4.0.2
    dev: true

  /parse-passwd@1.0.0:
    resolution: {integrity: sha512-1Y1A//QUXEZK7YKz+rD9WydcE1+EuPr6ZBgKecAB8tmoW6UFv0NREVJe1p+jRxtThkcbbKkfwIbWJe/IeE6m2Q==}
    engines: {node: '>=0.10.0'}
    dev: true

  /parse5@6.0.1:
    resolution: {integrity: sha512-Ofn/CTFzRGTTxwpNEs9PP93gXShHcTq255nzRYSKe8AkVpZY7e1fpmTfOyoIvjP5HG7Z2ZM7VS9PPhQGW2pOpw==}
    dev: true

  /pascalcase@0.1.1:
    resolution: {integrity: sha512-XHXfu/yOQRy9vYOtUDVMN60OEJjW013GoObG1o+xwQTpB9eYJX/BjXMsdW13ZDPruFhYYn0AG22w0xgQMwl3Nw==}
    engines: {node: '>=0.10.0'}
    dev: true

  /path-browserify@0.0.1:
    resolution: {integrity: sha512-BapA40NHICOS+USX9SN4tyhq+A2RrN/Ws5F0Z5aMHDp98Fl86lX8Oti8B7uN93L4Ifv4fHOEA+pQw87gmMO/lQ==}
    dev: true

  /path-exists@4.0.0:
    resolution: {integrity: sha512-ak9Qy5Q7jYb2Wwcey5Fpvg2KoAc/ZIhLSLOSBmRmygPsGwkVVt0fZa0qrtMz+m6tJTAHfZQ8FnmB4MG4LWy7/w==}
    engines: {node: '>=8'}
    dev: true

  /path-is-absolute@1.0.1:
    resolution: {integrity: sha512-AVbw3UJ2e9bq64vSaS9Am0fje1Pa8pbGqTTsmXfaIiMpnr5DlDhfJOuLj9Sf95ZPVDAUerDfEk88MPmPe7UCQg==}
    engines: {node: '>=0.10.0'}
    dev: true

  /path-key@2.0.1:
    resolution: {integrity: sha512-fEHGKCSmUSDPv4uoj8AlD+joPlq3peND+HRYyxFz4KPw4z926S/b8rIuFs2FYJg3BwsxJf6A9/3eIdLaYC+9Dw==}
    engines: {node: '>=4'}
    dev: true

  /path-key@3.1.1:
    resolution: {integrity: sha512-ojmeN0qd+y0jszEtoY48r0Peq5dwMEkIlCOu6Q5f41lfkswXuKtYrhgoTpLnyIcHm24Uhqx+5Tqm2InSwLhE6Q==}
    engines: {node: '>=8'}
    dev: true

  /path-parse@1.0.7:
    resolution: {integrity: sha512-LDJzPVEEEPR+y48z93A0Ed0yXb8pAByGWo/k5YYdYgpY2/2EsOsksJrq7lOHxryrVOn1ejG6oAp8ahvOIQD8sw==}
    dev: true

  /path-platform@0.11.15:
    resolution: {integrity: sha512-Y30dB6rab1A/nfEKsZxmr01nUotHX0c/ZiIAsCTatEe1CmS5Pm5He7fZ195bPT7RdquoaL8lLxFCMQi/bS7IJg==}
    engines: {node: '>= 0.8.0'}
    dev: true

  /path-type@4.0.0:
    resolution: {integrity: sha512-gDKb8aZMDeD/tZWs9P6+q0J9Mwkdl6xMV8TjnGP3qJVJ06bdMgkbBlLU8IdfOsIsFz2BW1rNVT3XuNEl8zPAvw==}
    engines: {node: '>=8'}
    dev: true

  /pbkdf2@3.1.2:
    resolution: {integrity: sha512-iuh7L6jA7JEGu2WxDwtQP1ddOpaJNC4KlDEFfdQajSGgGPNi4OyDc2R7QnbY2bR9QjBVGwgvTdNJZoE7RaxUMA==}
    engines: {node: '>=0.12'}
    dependencies:
      create-hash: 1.2.0
      create-hmac: 1.1.7
      ripemd160: 2.0.2
      safe-buffer: 5.2.1
      sha.js: 2.4.11
    dev: true

  /picocolors@1.0.0:
    resolution: {integrity: sha512-1fygroTLlHu66zi26VoTDv8yRgm0Fccecssto+MhsZ0D/DGW2sm8E8AjW7NU5VVTRt5GxbeZ5qBuJr+HyLYkjQ==}
    dev: true

  /picomatch@2.3.1:
    resolution: {integrity: sha512-JU3teHTNjmE2VCGFzuY8EXzCDVwEqB2a8fsIvwaStHhAWJEeVd1o1QD80CU6+ZdEXXSLbSsuLwJjkCBWqRQUVA==}
    engines: {node: '>=8.6'}
    dev: true

  /pify@4.0.1:
    resolution: {integrity: sha512-uB80kBFb/tfd68bVleG9T5GGsGPjJrLAUpR5PZIrhBnIaRTQRjqdJSsIKkOP6OAIFbj7GOrcudc5pNjZ+geV2g==}
    engines: {node: '>=6'}
    dev: true

  /pinpoint@1.1.0:
    resolution: {integrity: sha512-+04FTD9x7Cls2rihLlo57QDCcHoLBGn5Dk51SwtFBWkUWLxZaBXyNVpCw1S+atvE7GmnFjeaRZ0WLq3UYuqAdg==}
    dev: true

  /pirates@4.0.6:
    resolution: {integrity: sha512-saLsH7WeYYPiD25LDuLRRY/i+6HaPYr6G1OUlN39otzkSTxKnubR9RTxS3/Kk50s1g2JTgFwWQDQyplC5/SHZg==}
    engines: {node: '>= 6'}
    dev: true

  /pkg-dir@4.2.0:
    resolution: {integrity: sha512-HRDzbaKjC+AOWVXxAU/x54COGeIv9eb+6CkDSQoNTt4XyWoIJvuPsXizxu/Fr23EiekbtZwmh1IcIG/l/a10GQ==}
    engines: {node: '>=8'}
    dependencies:
      find-up: 4.1.0
    dev: true

  /pkijs@3.0.16:
    resolution: {integrity: sha512-iDUm90wfgtfd1PDV1oEnQj/4jBIU9hCSJeV0kQKThwDpbseFxC4TdpoMYlwE9maol5u0wMGZX9cNG2h1/0Lhww==}
    engines: {node: '>=12.0.0'}
    dependencies:
      asn1js: 3.0.5
      bytestreamjs: 2.0.1
      pvtsutils: 1.3.5
      pvutils: 1.1.3
      tslib: 2.6.2
    dev: false

  /posix-character-classes@0.1.1:
    resolution: {integrity: sha512-xTgYBc3fuo7Yt7JbiuFxSYGToMoz8fLoE6TC9Wx1P/u+LfeThMOAqmuyECnlBaaJb+u1m9hHiXUEtwW4OzfUJg==}
    engines: {node: '>=0.10.0'}
    dev: true

  /possible-typed-array-names@1.0.0:
    resolution: {integrity: sha512-d7Uw+eZoloe0EHDIYoe+bQ5WXnGMOpmiZFTuMWCwpjzzkL2nTjcKiAk4hh8TjnGye2TwWOk3UXucZ+3rbmBa8Q==}
    engines: {node: '>= 0.4'}
    dev: true

  /preferred-pm@3.1.3:
    resolution: {integrity: sha512-MkXsENfftWSRpzCzImcp4FRsCc3y1opwB73CfCNWyzMqArju2CrlMHlqB7VexKiPEOjGMbttv1r9fSCn5S610w==}
    engines: {node: '>=10'}
    dependencies:
      find-up: 5.0.0
      find-yarn-workspace-root2: 1.2.16
      path-exists: 4.0.0
      which-pm: 2.0.0
    dev: true

  /prelude-ls@1.2.1:
    resolution: {integrity: sha512-vkcDPrRZo1QZLbn5RLGPpg/WmIQ65qoWWhcGKf/b5eplkkarX0m9z8ppCat4mlOqUsWpyNuYgO3VRyrYHSzX5g==}
    engines: {node: '>= 0.8.0'}
    dev: true

  /prettier@2.8.8:
    resolution: {integrity: sha512-tdN8qQGvNjw4CHbY+XXk0JgCXn9QiF21a55rBe5LJAU+kDyC4WQn4+awm2Xfk2lQMk5fKup9XgzTZtGkjBdP9Q==}
    engines: {node: '>=10.13.0'}
    hasBin: true
    dev: true

  /pretty-format@26.6.2:
    resolution: {integrity: sha512-7AeGuCYNGmycyQbCqd/3PWH4eOoX/OiCa0uphp57NVTeAGdJGaAliecxwBDHYQCIvrW7aDBZCYeNTP/WX69mkg==}
    engines: {node: '>= 10'}
    dependencies:
      '@jest/types': 26.6.2
      ansi-regex: 5.0.1
      ansi-styles: 4.3.0
      react-is: 17.0.2
    dev: true

  /prettyjson@1.2.5:
    resolution: {integrity: sha512-rksPWtoZb2ZpT5OVgtmy0KHVM+Dca3iVwWY9ifwhcexfjebtgjg3wmrUt9PvJ59XIYBcknQeYHD8IAnVlh9lAw==}
    hasBin: true
    dependencies:
      colors: 1.4.0
      minimist: 1.2.8
    dev: true

  /process-nextick-args@2.0.1:
    resolution: {integrity: sha512-3ouUOpQhtgrbOa17J7+uxOTpITYWaGP7/AhoR3+A+/1e9skrzelGi/dXzEYyvbxubEF6Wn2ypscTKiKJFFn1ag==}
    dev: true

  /process@0.11.10:
    resolution: {integrity: sha512-cdGef/drWFoydD1JsMzuFf8100nZl+GT+yacc2bEced5f9Rjk4z+WtFUTBu9PhOi9j/jfmBPu0mMEY4wIdAF8A==}
    engines: {node: '>= 0.6.0'}
    dev: true

  /promisify-child-process@4.1.2:
    resolution: {integrity: sha512-APnkIgmaHNJpkAn7k+CrJSi9WMuff5ctYFbD0CO2XIPkM8yO7d/ShouU2clywbpHV/DUsyc4bpJCsNgddNtx4g==}
    engines: {node: '>=8'}
    dev: true

  /prompts@2.4.2:
    resolution: {integrity: sha512-NxNv/kLguCA7p3jE8oL2aEBsrJWgAakBpgmgK6lpPWV+WuOmY6r2/zbAVnP+T8bQlA0nzHXSJSJW0Hq7ylaD2Q==}
    engines: {node: '>= 6'}
    dependencies:
      kleur: 3.0.3
      sisteransi: 1.0.5
    dev: true

  /proper-lockfile@4.1.2:
    resolution: {integrity: sha512-TjNPblN4BwAWMXU8s9AEz4JmQxnD1NNL7bNOY/AKUzyamc379FWASUhc/K1pL2noVb+XmZKLL68cjzLsiOAMaA==}
    dependencies:
      graceful-fs: 4.2.11
      retry: 0.12.0
      signal-exit: 3.0.7
    dev: true

  /pseudomap@1.0.2:
    resolution: {integrity: sha512-b/YwNhb8lk1Zz2+bXXpS/LK9OisiZZ1SNsSLxN1x2OXVEhW2Ckr/7mWE5vrC1ZTiJlD9g19jWszTmJsB+oEpFQ==}
    dev: true

  /psl@1.9.0:
    resolution: {integrity: sha512-E/ZsdU4HLs/68gYzgGTkMicWTLPdAftJLfJFlLUAAKZGkStNU72sZjT66SnMDVOfOWY/YAoiD7Jxa9iHvngcag==}
    dev: true

  /public-encrypt@4.0.3:
    resolution: {integrity: sha512-zVpa8oKZSz5bTMTFClc1fQOnyyEzpl5ozpi1B5YcvBrdohMjH2rfsBtyXcuNuwjsDIXmBYlF2N5FlJYhR29t8Q==}
    dependencies:
      bn.js: 4.12.0
      browserify-rsa: 4.1.0
      create-hash: 1.2.0
      parse-asn1: 5.1.7
      randombytes: 2.1.0
      safe-buffer: 5.2.1
    dev: true

  /pump@3.0.0:
    resolution: {integrity: sha512-LwZy+p3SFs1Pytd/jYct4wpv49HiYCqd9Rlc5ZVdk0V+8Yzv6jR5Blk3TRmPL1ft69TxP0IMZGJ+WPFU2BFhww==}
    dependencies:
      end-of-stream: 1.4.4
      once: 1.4.0
    dev: true

  /punycode@1.4.1:
    resolution: {integrity: sha512-jmYNElW7yvO7TV33CjSmvSiE2yco3bV2czu/OzDKdMNVZQWfxCblURLhf+47syQRBntjfLdd/H0egrzIG+oaFQ==}
    dev: true

  /punycode@2.3.1:
    resolution: {integrity: sha512-vYt7UD1U9Wg6138shLtLOvdAu+8DsC/ilFtEVHcH+wydcSpNE20AfSOduf6MkRFahL5FY7X1oU7nKVZFtfq8Fg==}
    engines: {node: '>=6'}
    dev: true

  /pure-uuid@1.8.1:
    resolution: {integrity: sha512-PIwHXU7NZb/wTBwUfzCSjI85tfwx6DQOm74sRLtNLH8KHsFZEvAQbBQdz7E5ij8SNSv9WGdQPWiiM6NpNIeNfA==}
    engines: {node: '>=8.0.0'}
    dev: true

  /pvtsutils@1.3.5:
    resolution: {integrity: sha512-ARvb14YB9Nm2Xi6nBq1ZX6dAM0FsJnuk+31aUp4TrcZEdKUlSqOqsxJHUPJDNE3qiIp+iUPEIeR6Je/tgV7zsA==}
    dependencies:
      tslib: 2.6.2
    dev: false

  /pvutils@1.1.3:
    resolution: {integrity: sha512-pMpnA0qRdFp32b1sJl1wOJNxZLQ2cbQx+k6tjNtZ8CpvVhNqEPRgivZ2WOUev2YMajecdH7ctUPDvEe87nariQ==}
    engines: {node: '>=6.0.0'}
    dev: false

  /q@1.5.1:
    resolution: {integrity: sha512-kV/CThkXo6xyFEZUugw/+pIOywXcDbFYgSct5cT3gqlbkBE1SJdwy6UQoZvodiWF/ckQLZyDE/Bu1M6gVu5lVw==}
    engines: {node: '>=0.6.0', teleport: '>=0.2.0'}
    dev: true

  /qs@6.12.1:
    resolution: {integrity: sha512-zWmv4RSuB9r2mYQw3zxQuHWeU+42aKi1wWig/j4ele4ygELZ7PEO6MM7rim9oAQH2A5MWfsAVf/jPvTPgCbvUQ==}
    engines: {node: '>=0.6'}
    dependencies:
      side-channel: 1.0.6
    dev: true

  /query-string@6.14.1:
    resolution: {integrity: sha512-XDxAeVmpfu1/6IjyT/gXHOl+S0vQ9owggJ30hhWKdHAsNPOcasn5o9BW0eejZqL2e4vMjhAxoW3jVHcD6mbcYw==}
    engines: {node: '>=6'}
    dependencies:
      decode-uri-component: 0.2.2
      filter-obj: 1.1.0
      split-on-first: 1.1.0
      strict-uri-encode: 2.0.0
    dev: true

  /querystring-es3@0.2.1:
    resolution: {integrity: sha512-773xhDQnZBMFobEiztv8LIl70ch5MSF/jUQVlhwFyBILqq96anmoctVIYz+ZRp0qbCKATTn6ev02M3r7Ga5vqA==}
    engines: {node: '>=0.4.x'}
    dev: true

  /querystringify@2.2.0:
    resolution: {integrity: sha512-FIqgj2EUvTa7R50u0rGsyTftzjYmv/a3hO345bZNrqabNqjtgiDMgmo4mkUjd+nzU5oF3dClKqFIPUKybUyqoQ==}
    dev: true

  /queue-microtask@1.2.3:
    resolution: {integrity: sha512-NuaNSa6flKT5JaSYQzJok04JzTL1CA6aGhv5rfLW3PgqA+M2ChpZQnAC8h8i4ZFkBS8X5RqkDBHA7r4hej3K9A==}
    dev: true

  /quick-lru@4.0.1:
    resolution: {integrity: sha512-ARhCpm70fzdcvNQfPoy49IaanKkTlRWF2JMzqhcJbhSFRZv7nPTvZJdcY7301IPmvW+/p0RgIWnQDLJxifsQ7g==}
    engines: {node: '>=8'}
    dev: true

  /quick-lru@5.1.1:
    resolution: {integrity: sha512-WuyALRjWPDGtt/wzJiadO5AXY+8hZ80hVpe6MyivgraREW751X3SbhRvG3eLKOYN+8VEvqLcf3wdnt44Z4S4SA==}
    engines: {node: '>=10'}
    dev: true

  /randombytes@2.1.0:
    resolution: {integrity: sha512-vYl3iOX+4CKUWuxGi9Ukhie6fsqXqS9FE2Zaic4tNFD2N2QQaXOMFbuKK4QmDHC0JO6B1Zp41J0LpT0oR68amQ==}
    dependencies:
      safe-buffer: 5.2.1

  /randomfill@1.0.4:
    resolution: {integrity: sha512-87lcbR8+MhcWcUiQ+9e+Rwx8MyR2P7qnt15ynUlbm3TU/fjbgz4GsvfSUDTemtCCtVCqb4ZcEFlyPNTh9bBTLw==}
    dependencies:
      randombytes: 2.1.0
      safe-buffer: 5.2.1
    dev: true

  /react-is@17.0.2:
    resolution: {integrity: sha512-w2GsyukL62IJnlaff/nRegPQR94C/XXamvMWmSHRJ4y7Ts/4ocGRmTHvOs8PSE6pB3dWOrD/nueuU5sduBsQ4w==}
    dev: true

  /read-only-stream@2.0.0:
    resolution: {integrity: sha512-3ALe0bjBVZtkdWKIcThYpQCLbBMd/+Tbh2CDSrAIDO3UsZ4Xs+tnyjv2MjCOMMgBG+AsUOeuP1cgtY1INISc8w==}
    dependencies:
      readable-stream: 2.3.8
    dev: true

  /read-pkg-up@7.0.1:
    resolution: {integrity: sha512-zK0TB7Xd6JpCLmlLmufqykGE+/TlOePD6qKClNW7hHDKFh/J7/7gCWGR7joEQEW1bKq3a3yUZSObOoWLFQ4ohg==}
    engines: {node: '>=8'}
    dependencies:
      find-up: 4.1.0
      read-pkg: 5.2.0
      type-fest: 0.8.1
    dev: true

  /read-pkg@5.2.0:
    resolution: {integrity: sha512-Ug69mNOpfvKDAc2Q8DRpMjjzdtrnv9HcSMX+4VsZxD1aZ6ZzrIE7rlzXBtWTyhULSMKg076AW6WR5iZpD0JiOg==}
    engines: {node: '>=8'}
    dependencies:
      '@types/normalize-package-data': 2.4.4
      normalize-package-data: 2.5.0
      parse-json: 5.2.0
      type-fest: 0.6.0
    dev: true

  /read-yaml-file@1.1.0:
    resolution: {integrity: sha512-VIMnQi/Z4HT2Fxuwg5KrY174U1VdUIASQVWXXyqtNRtxSr9IYkn1rsI6Tb6HsrHCmB7gVpNwX6JxPTHcH6IoTA==}
    engines: {node: '>=6'}
    dependencies:
      graceful-fs: 4.2.11
      js-yaml: 3.14.1
      pify: 4.0.1
      strip-bom: 3.0.0
    dev: true

  /readable-stream@2.3.8:
    resolution: {integrity: sha512-8p0AUk4XODgIewSi0l8Epjs+EVnWiK7NoDIEGU0HhE7+ZyY8D1IMY7odu5lRrFXGg71L15KG8QrPmum45RTtdA==}
    dependencies:
      core-util-is: 1.0.3
      inherits: 2.0.4
      isarray: 1.0.0
      process-nextick-args: 2.0.1
      safe-buffer: 5.1.2
      string_decoder: 1.1.1
      util-deprecate: 1.0.2
    dev: true

  /readable-stream@3.6.2:
    resolution: {integrity: sha512-9u/sniCrY3D5WdsERHzHE4G2YCXqoG5FTHUiCC4SIbr6XcLZBY05ya9EKjYek9O5xOAwjGq+1JdGBAS7Q9ScoA==}
    engines: {node: '>= 6'}
    dependencies:
      inherits: 2.0.4
      string_decoder: 1.3.0
      util-deprecate: 1.0.2
    dev: true

  /readline-sync@1.4.10:
    resolution: {integrity: sha512-gNva8/6UAe8QYepIQH/jQ2qn91Qj0B9sYjMBBs3QOB8F2CXcKgLxQaJRP76sWVRQt+QU+8fAkCbCvjjMFu7Ycw==}
    engines: {node: '>= 0.8.0'}
    dev: true

  /redent@3.0.0:
    resolution: {integrity: sha512-6tDA8g98We0zd0GvVeMT9arEOnTw9qM03L9cJXaCjrip1OO764RDBLBfrB4cwzNGDj5OA5ioymC9GkizgWJDUg==}
    engines: {node: '>=8'}
    dependencies:
      indent-string: 4.0.0
      strip-indent: 3.0.0
    dev: true

  /regenerator-runtime@0.13.11:
    resolution: {integrity: sha512-kY1AZVr2Ra+t+piVaJ4gxaFaReZVH40AKNo7UCX6W+dEwBo/2oZJzqfuN1qLq1oL45o56cPaTXELwrTh8Fpggg==}
    dev: true

  /regenerator-runtime@0.14.1:
    resolution: {integrity: sha512-dYnhHh0nJoMfnkZs6GmmhFknAGRrLznOu5nc9ML+EJxGvrx6H7teuevqVqCuPcPK//3eDrrjQhehXVx9cnkGdw==}
    dev: true

  /regex-not@1.0.2:
    resolution: {integrity: sha512-J6SDjUgDxQj5NusnOtdFxDwN/+HWykR8GELwctJ7mdqhcyy1xEc4SRFHUXvxTp661YaVKAjfRLZ9cCqS6tn32A==}
    engines: {node: '>=0.10.0'}
    dependencies:
      extend-shallow: 3.0.2
      safe-regex: 1.1.0
    dev: true

  /regexp.prototype.flags@1.5.2:
    resolution: {integrity: sha512-NcDiDkTLuPR+++OCKB0nWafEmhg/Da8aUPLPMQbK+bxKKCm1/S5he+AqYa4PlMCVBalb4/yxIRub6qkEx5yJbw==}
    engines: {node: '>= 0.4'}
    dependencies:
      call-bind: 1.0.7
      define-properties: 1.2.1
      es-errors: 1.3.0
      set-function-name: 2.0.2
    dev: true

  /regexpp@3.2.0:
    resolution: {integrity: sha512-pq2bWo9mVD43nbts2wGv17XLiNLya+GklZ8kaDLV2Z08gDCsGpnKn9BFMepvWuHCbyVvY7J5o5+BVvoQbmlJLg==}
    engines: {node: '>=8'}
    dev: true

  /remove-trailing-separator@1.1.0:
    resolution: {integrity: sha512-/hS+Y0u3aOfIETiaiirUFwDBDzmXPvO+jAfKTitUngIPzdKc6Z0LoFjM/CK5PL4C+eKwHohlHAb6H0VFfmmUsw==}
    dev: true

  /repeat-element@1.1.4:
    resolution: {integrity: sha512-LFiNfRcSu7KK3evMyYOuCzv3L10TW7yC1G2/+StMjK8Y6Vqd2MG7r/Qjw4ghtuCOjFvlnms/iMmLqpvW/ES/WQ==}
    engines: {node: '>=0.10.0'}
    dev: true

  /repeat-string@1.6.1:
    resolution: {integrity: sha512-PV0dzCYDNfRi1jCDbJzpW7jNNDRuCOG/jI5ctQcGKt/clZD+YcPS3yIlWuTJMmESC8aevCFmWJy5wjAFgNqN6w==}
    engines: {node: '>=0.10'}
    dev: true

  /require-directory@2.1.1:
    resolution: {integrity: sha512-fGxEI7+wsG9xrvdjsrlmL22OMTTiHRwAMroiEeMgq8gzoLC/PQr7RsRDSTLUg/bZAZtF+TVIkHc6/4RIKrui+Q==}
    engines: {node: '>=0.10.0'}
    dev: true

  /require-from-string@2.0.2:
    resolution: {integrity: sha512-Xf0nWe6RseziFMu+Ap9biiUbmplq6S9/p+7w7YXP/JBHhrUDDUhwa+vANyubuqfZWTveU//DYVGsDG7RKL/vEw==}
    engines: {node: '>=0.10.0'}
    dev: true

  /require-main-filename@2.0.0:
    resolution: {integrity: sha512-NKN5kMDylKuldxYLSUfrbo5Tuzh4hd+2E8NPPX02mZtn1VuREQToYe/ZdlJy+J3uCpfaiGF05e7B8W0iXbQHmg==}
    dev: true

  /requires-port@1.0.0:
    resolution: {integrity: sha512-KigOCHcocU3XODJxsu8i/j8T9tzT4adHiecwORRQ0ZZFcp7ahwXuRU1m+yuO90C5ZUyGeGfocHDI14M3L3yDAQ==}
    dev: true

  /resolve-alpn@1.2.1:
    resolution: {integrity: sha512-0a1F4l73/ZFZOakJnQ3FvkJ2+gSTQWz/r2KE5OdDY0TxPm5h4GkqkWWfM47T7HsbnOtcJVEF4epCVy6u7Q3K+g==}
    dev: true

  /resolve-cwd@3.0.0:
    resolution: {integrity: sha512-OrZaX2Mb+rJCpH/6CpSqt9xFVpN++x01XnN2ie9g6P5/3xelLAkXWVADpdz1IHD/KFfEXyE6V0U01OQ3UO2rEg==}
    engines: {node: '>=8'}
    dependencies:
      resolve-from: 5.0.0
    dev: true

  /resolve-from@4.0.0:
    resolution: {integrity: sha512-pb/MYmXstAkysRFx8piNI1tGFNQIFA3vkE3Gq4EuA1dF6gHp/+vgZqsCGJapvy8N3Q+4o7FwvquPJcnZ7RYy4g==}
    engines: {node: '>=4'}
    dev: true

  /resolve-from@5.0.0:
    resolution: {integrity: sha512-qYg9KP24dD5qka9J47d0aVky0N+b4fTU89LN9iDnjB5waksiC49rvMB0PrUJQGoTmH50XPiqOvAjDfaijGxYZw==}
    engines: {node: '>=8'}
    dev: true

  /resolve-global@1.0.0:
    resolution: {integrity: sha512-zFa12V4OLtT5XUX/Q4VLvTfBf+Ok0SPc1FNGM/z9ctUdiU618qwKpWnd0CHs3+RqROfyEg/DhuHbMWYqcgljEw==}
    engines: {node: '>=8'}
    dependencies:
      global-dirs: 0.1.1
    dev: true

  /resolve-url@0.2.1:
    resolution: {integrity: sha512-ZuF55hVUQaaczgOIwqWzkEcEidmlD/xl44x1UZnhOXcYuFN2S6+rcxpG+C1N3So0wvNI3DmJICUFfu2SxhBmvg==}
    deprecated: https://github.com/lydell/resolve-url#deprecated
    dev: true

  /resolve@1.1.7:
    resolution: {integrity: sha512-9znBF0vBcaSN3W2j7wKvdERPwqTxSpCq+if5C0WoTCyV9n24rua28jeuQ2pL/HOf+yUe/Mef+H/5p60K0Id3bg==}
    dev: true

  /resolve@1.22.8:
    resolution: {integrity: sha512-oKWePCxqpd6FlLvGV1VU0x7bkPmmCNolxzjMf4NczoDnQcIWrAF+cPtZn5i6n+RfD2d9i0tzpKnG6Yk168yIyw==}
    hasBin: true
    dependencies:
      is-core-module: 2.13.1
      path-parse: 1.0.7
      supports-preserve-symlinks-flag: 1.0.0
    dev: true

  /responselike@2.0.1:
    resolution: {integrity: sha512-4gl03wn3hj1HP3yzgdI7d3lCkF95F21Pz4BPGvKHinyQzALR5CapwC8yIi0Rh58DEMQ/SguC03wFj2k0M/mHhw==}
    dependencies:
      lowercase-keys: 2.0.0
    dev: true

  /ret@0.1.15:
    resolution: {integrity: sha512-TTlYpa+OL+vMMNG24xSlQGEJ3B/RzEfUlLct7b5G/ytav+wPrplCpVMFuwzXbkecJrb6IYo1iFb0S9v37754mg==}
    engines: {node: '>=0.12'}
    dev: true

  /retry@0.12.0:
    resolution: {integrity: sha512-9LkiTwjUh6rT555DtE9rTX+BKByPfrMzEAtnlEtdEwr3Nkffwiihqe2bWADg+OQRjt9gl6ICdmB/ZFDCGAtSow==}
    engines: {node: '>= 4'}
    dev: true

  /reusify@1.0.4:
    resolution: {integrity: sha512-U9nH88a3fc/ekCF1l0/UP1IosiuIjyTh7hBvXVMHYgVcfGvt897Xguj2UOLDeI5BG2m7/uwyaLVT6fbtCwTyzw==}
    engines: {iojs: '>=1.0.0', node: '>=0.10.0'}
    dev: true

  /rimraf@3.0.2:
    resolution: {integrity: sha512-JZkJMZkAGFFPP2YqXZXPbMlMBgsxzE8ILs4lMIX/2o0L9UBw9O/Y3o6wFw/i9YLapcUJWwqbi3kdxIPdC62TIA==}
    hasBin: true
    dependencies:
      glob: 7.2.3
    dev: true

  /ripemd160@2.0.2:
    resolution: {integrity: sha512-ii4iagi25WusVoiC4B4lq7pbXfAp3D9v5CwfkY33vffw2+pkDjY1D8GaN7spsxvCSx8dkPqOZCEZyfxcmJG2IA==}
    dependencies:
      hash-base: 3.1.0
      inherits: 2.0.4
    dev: true

  /rsvp@4.8.5:
    resolution: {integrity: sha512-nfMOlASu9OnRJo1mbEk2cz0D56a1MBNrJ7orjRZQG10XDyuvwksKbuXNp6qa+kbn839HwjwhBzhFmdsaEAfauA==}
    engines: {node: 6.* || >= 7.*}
    dev: true

  /run-parallel@1.2.0:
    resolution: {integrity: sha512-5l4VyZR86LZ/lDxZTR6jqL8AFE2S0IFLMP26AbjsLVADxHdhB/c0GUsH+y39UfCi3dzz8OlQuPmnaJOMoDHQBA==}
    dependencies:
      queue-microtask: 1.2.3
    dev: true

  /rxjs@7.8.1:
    resolution: {integrity: sha512-AA3TVj+0A2iuIoQkWEK/tqFjBq2j+6PO6Y0zJcvzLAFhEFIO3HL0vls9hWLncZbAAbK0mar7oZ4V079I/qPMxg==}
    dependencies:
      tslib: 2.6.2
    dev: true

  /safe-array-concat@1.1.2:
    resolution: {integrity: sha512-vj6RsCsWBCf19jIeHEfkRMw8DPiBb+DMXklQ/1SGDHOMlHdPUkZXFQ2YdplS23zESTijAcurb1aSgJA3AgMu1Q==}
    engines: {node: '>=0.4'}
    dependencies:
      call-bind: 1.0.7
      get-intrinsic: 1.2.4
      has-symbols: 1.0.3
      isarray: 2.0.5
    dev: true

  /safe-buffer@5.1.2:
    resolution: {integrity: sha512-Gd2UZBJDkXlY7GbJxfsE8/nvKkUEU1G38c1siN6QP6a9PT9MmHB8GnpscSmMJSoF8LOIrt8ud/wPtojys4G6+g==}
    dev: true

  /safe-buffer@5.2.1:
    resolution: {integrity: sha512-rp3So07KcdmmKbGvgaNxQSJr7bGVSVk5S9Eq1F+ppbRo70+YeaDxkw5Dd8NPN+GD6bjnYm2VuPuCXmpuYvmCXQ==}

  /safe-regex-test@1.0.3:
    resolution: {integrity: sha512-CdASjNJPvRa7roO6Ra/gLYBTzYzzPyyBXxIMdGW3USQLyjWEls2RgW5UBTXaQVp+OrpeCK3bLem8smtmheoRuw==}
    engines: {node: '>= 0.4'}
    dependencies:
      call-bind: 1.0.7
      es-errors: 1.3.0
      is-regex: 1.1.4
    dev: true

  /safe-regex@1.1.0:
    resolution: {integrity: sha512-aJXcif4xnaNUzvUuC5gcb46oTS7zvg4jpMTnuqtrEPlR3vFr4pxtdTwaF1Qs3Enjn9HK+ZlwQui+a7z0SywIzg==}
    dependencies:
      ret: 0.1.15
    dev: true

  /safer-buffer@2.1.2:
    resolution: {integrity: sha512-YZo3K82SD7Riyi0E1EQPojLz7kpepnSQI9IyPbHHg1XXXevb5dJI7tpyN2ADxGcQbHG7vcyRHk0cbwqcQriUtg==}
    dev: true

  /sane@4.1.0:
    resolution: {integrity: sha512-hhbzAgTIX8O7SHfp2c8/kREfEn4qO/9q8C9beyY6+tvZ87EpoZ3i1RIEvp27YBswnNbY9mWd6paKVmKbAgLfZA==}
    engines: {node: 6.* || 8.* || >= 10.*}
    deprecated: some dependency vulnerabilities fixed, support for node < 10 dropped, and newer ECMAScript syntax/features added
    hasBin: true
    dependencies:
      '@cnakazawa/watch': 1.0.4
      anymatch: 2.0.0
      capture-exit: 2.0.0
      exec-sh: 0.3.6
      execa: 1.0.0
      fb-watchman: 2.0.2
      micromatch: 3.1.10
      minimist: 1.2.8
      walker: 1.0.8
    transitivePeerDependencies:
      - supports-color
    dev: true

  /saxes@5.0.1:
    resolution: {integrity: sha512-5LBh1Tls8c9xgGjw3QrMwETmTMVk0oFgvrFSvWx62llR2hcEInrKNZ2GZCCuuy2lvWrdl5jhbpeqc5hRYKFOcw==}
    engines: {node: '>=10'}
    dependencies:
      xmlchars: 2.2.0
    dev: true

<<<<<<< HEAD
  /secp256k1/5.0.0:
=======
  /secp256k1@5.0.0:
>>>>>>> 15d00f3d
    resolution: {integrity: sha512-TKWX8xvoGHrxVdqbYeZM9w+izTF4b9z3NhSaDkdn81btvuh+ivbIMGT/zQvDtTFWhRlThpoz6LEYTr7n8A5GcA==}
    engines: {node: '>=14.0.0'}
    requiresBuild: true
    dependencies:
      elliptic: 6.5.5
      node-addon-api: 5.1.0
      node-gyp-build: 4.8.0
    dev: false

<<<<<<< HEAD
  /semver/5.7.2:
=======
  /semver@5.7.2:
>>>>>>> 15d00f3d
    resolution: {integrity: sha512-cBznnQ9KjJqU67B52RMC65CMarK2600WFnbkcaiwWq3xy/5haFJlshgnpjovMVJ+Hff49d8GEn0b87C5pDQ10g==}
    hasBin: true
    dev: true

  /semver@6.3.1:
    resolution: {integrity: sha512-BR7VvDCVHO+q2xBEWskxS6DJE1qRnb7DxzUrogb71CWoSficBxYsiAGd+Kl0mmq/MprG9yArRkyrQxTO6XjMzA==}
    hasBin: true
    dev: true

  /semver@7.1.1:
    resolution: {integrity: sha512-WfuG+fl6eh3eZ2qAf6goB7nhiCd7NPXhmyFxigB/TOkQyeLP8w8GsVehvtGNtnNmyboz4TgeK40B1Kbql/8c5A==}
    engines: {node: '>=10'}
    hasBin: true
    dev: true

  /semver@7.5.4:
    resolution: {integrity: sha512-1bCSESV6Pv+i21Hvpxp3Dx+pSD8lIPt8uVjRrxAUt/nbswYc+tK6Y2btiULjd4+fnq15PX+nqQDC7Oft7WkwcA==}
    engines: {node: '>=10'}
    hasBin: true
    dependencies:
      lru-cache: 6.0.0
    dev: true

  /semver@7.6.0:
    resolution: {integrity: sha512-EnwXhrlwXMk9gKu5/flx5sv/an57AkRplG3hTK68W7FRDN+k+OWBj65M7719OkA82XLBxrcX0KSHj+X5COhOVg==}
    engines: {node: '>=10'}
    hasBin: true
    dependencies:
      lru-cache: 6.0.0
    dev: true

  /set-blocking@2.0.0:
    resolution: {integrity: sha512-KiKBS8AnWGEyLzofFfmvKwpdPzqiy16LvQfK3yv/fVH7Bj13/wl3JSR1J+rfgRE9q7xUJK4qvgS8raSOeLUehw==}
    dev: true

  /set-function-length@1.2.2:
    resolution: {integrity: sha512-pgRc4hJ4/sNjWCSS9AmnS40x3bNMDTknHgL5UaMBTMyJnU90EgWh1Rz+MC9eFu4BuN/UwZjKQuY/1v3rM7HMfg==}
    engines: {node: '>= 0.4'}
    dependencies:
      define-data-property: 1.1.4
      es-errors: 1.3.0
      function-bind: 1.1.2
      get-intrinsic: 1.2.4
      gopd: 1.0.1
      has-property-descriptors: 1.0.2
    dev: true

  /set-function-name@2.0.2:
    resolution: {integrity: sha512-7PGFlmtwsEADb0WYyvCMa1t+yke6daIG4Wirafur5kcf+MhUnPms1UeR0CKQdTZD81yESwMHbtn+TR+dMviakQ==}
    engines: {node: '>= 0.4'}
    dependencies:
      define-data-property: 1.1.4
      es-errors: 1.3.0
      functions-have-names: 1.2.3
      has-property-descriptors: 1.0.2
    dev: true

  /set-value@2.0.1:
    resolution: {integrity: sha512-JxHc1weCN68wRY0fhCoXpyK55m/XPHafOmK4UWD7m2CI14GMcFypt4w/0+NV5f/ZMby2F6S2wwA7fgynh9gWSw==}
    engines: {node: '>=0.10.0'}
    dependencies:
      extend-shallow: 2.0.1
      is-extendable: 0.1.1
      is-plain-object: 2.0.4
      split-string: 3.1.0
    dev: true

  /setprototypeof@1.1.1:
    resolution: {integrity: sha512-JvdAWfbXeIGaZ9cILp38HntZSFSo3mWg6xGcJJsd+d4aRMOqauag1C63dJfDw7OaMYwEbHMOxEZ1lqVRYP2OAw==}

  /sha.js@2.4.11:
    resolution: {integrity: sha512-QMEp5B7cftE7APOjk5Y6xgrbWu+WkLVQwk8JNjZ8nKRciZaByEW6MubieAiToS7+dwvrjGhH8jRXz3MVd0AYqQ==}
    hasBin: true
    dependencies:
      inherits: 2.0.4
      safe-buffer: 5.2.1
    dev: true

  /shasum-object@1.0.0:
    resolution: {integrity: sha512-Iqo5rp/3xVi6M4YheapzZhhGPVs0yZwHj7wvwQ1B9z8H6zk+FEnI7y3Teq7qwnekfEhu8WmG2z0z4iWZaxLWVg==}
    dependencies:
      fast-safe-stringify: 2.1.1
    dev: true

  /shasum@1.0.2:
    resolution: {integrity: sha512-UTzHm/+AzKfO9RgPgRpDIuMSNie1ubXRaljjlhFMNGYoG7z+rm9AHLPMf70R7887xboDH9Q+5YQbWKObFHEAtw==}
    dependencies:
      json-stable-stringify: 0.0.1
      sha.js: 2.4.11
    dev: true

  /shebang-command@1.2.0:
    resolution: {integrity: sha512-EV3L1+UQWGor21OmnvojK36mhg+TyIKDh3iFBKBohr5xeXIhNBcx8oWdgkTEEQ+BEFFYdLRuqMfd5L84N1V5Vg==}
    engines: {node: '>=0.10.0'}
    dependencies:
      shebang-regex: 1.0.0
    dev: true

  /shebang-command@2.0.0:
    resolution: {integrity: sha512-kHxr2zZpYtdmrN1qDjrrX/Z1rR1kG8Dx+gkpK1G4eXmvXswmcE1hTWBWYUzlraYw1/yZp6YuDY77YtvbN0dmDA==}
    engines: {node: '>=8'}
    dependencies:
      shebang-regex: 3.0.0
    dev: true

  /shebang-regex@1.0.0:
    resolution: {integrity: sha512-wpoSFAxys6b2a2wHZ1XpDSgD7N9iVjg29Ph9uV/uaP9Ex/KXlkTZTeddxDPSYQpgvzKLGJke2UU0AzoGCjNIvQ==}
    engines: {node: '>=0.10.0'}
    dev: true

  /shebang-regex@3.0.0:
    resolution: {integrity: sha512-7++dFhtcx3353uBaq8DDR4NuxBetBzC7ZQOhmTQInHEd6bSrXdiEyzCvG07Z44UYdLShWUyXt5M/yhz8ekcb1A==}
    engines: {node: '>=8'}
    dev: true

  /shell-quote@1.8.1:
    resolution: {integrity: sha512-6j1W9l1iAs/4xYBI1SYOVZyFcCis9b4KCLQ8fgAGG07QvzaRLVVRQvAy85yNmmZSjYjg4MWh4gNvlPujU/5LpA==}
    dev: true

  /shellwords@0.1.1:
    resolution: {integrity: sha512-vFwSUfQvqybiICwZY5+DAWIPLKsWO31Q91JSKl3UYv+K5c2QRPzn0qzec6QPu1Qc9eHYItiP3NdJqNVqetYAww==}
    requiresBuild: true
    dev: true
    optional: true

  /shiki@0.14.7:
    resolution: {integrity: sha512-dNPAPrxSc87ua2sKJ3H5dQ/6ZaY8RNnaAqK+t0eG7p0Soi2ydiqbGOTaZCqaYvA/uZYfS1LJnemt3Q+mSfcPCg==}
    dependencies:
      ansi-sequence-parser: 1.1.1
      jsonc-parser: 3.2.1
      vscode-oniguruma: 1.7.0
      vscode-textmate: 8.0.0
    dev: true

  /side-channel@1.0.6:
    resolution: {integrity: sha512-fDW/EZ6Q9RiO8eFG8Hj+7u/oW+XrPTIChwCOM2+th2A6OblDtYYIpve9m+KvI9Z4C9qSEXlaGR6bTEYHReuglA==}
    engines: {node: '>= 0.4'}
    dependencies:
      call-bind: 1.0.7
      es-errors: 1.3.0
      get-intrinsic: 1.2.4
      object-inspect: 1.13.1
    dev: true

  /signal-exit@3.0.7:
    resolution: {integrity: sha512-wnD2ZE+l+SPC/uoS0vXeE9L1+0wuaMqKlfz9AMUo38JsyLSBWSFcHR1Rri62LZc12vLr1gb3jl7iwQhgwpAbGQ==}
    dev: true

  /simple-concat@1.0.1:
    resolution: {integrity: sha512-cSFtAPtRhljv69IK0hTVZQ+OfE9nePi/rtJmw5UjHeVyVroEqJXP1sFztKUy1qU+xvz3u/sfYJLa947b7nAN2Q==}
    dev: true

  /sisteransi@1.0.5:
    resolution: {integrity: sha512-bLGGlR1QxBcynn2d5YmDX4MGjlZvy2MRBDRNHLJ8VI6l6+9FUiyTFNJ0IveOSP0bcXgVDPRcfGqA0pjaqUpfVg==}
    dev: true

  /slash@3.0.0:
    resolution: {integrity: sha512-g9Q1haeby36OSStwb4ntCGGGaKsaVSjQ68fBxoQcutl5fS1vuY18H3wSt3jFyFtrkx+Kz0V1G85A4MyAdDMi2Q==}
    engines: {node: '>=8'}
    dev: true

  /smartwrap@2.0.2:
    resolution: {integrity: sha512-vCsKNQxb7PnCNd2wY1WClWifAc2lwqsG8OaswpJkVJsvMGcnEntdTCDajZCkk93Ay1U3t/9puJmb525Rg5MZBA==}
    engines: {node: '>=6'}
    hasBin: true
    dependencies:
      array.prototype.flat: 1.3.2
      breakword: 1.0.6
      grapheme-splitter: 1.0.4
      strip-ansi: 6.0.1
      wcwidth: 1.0.1
      yargs: 15.4.1
    dev: true

  /snapdragon-node@2.1.1:
    resolution: {integrity: sha512-O27l4xaMYt/RSQ5TR3vpWCAB5Kb/czIcqUFOM/C4fYcLnbZUc1PkjTAMjof2pBWaSTwOUd6qUHcFGVGj7aIwnw==}
    engines: {node: '>=0.10.0'}
    dependencies:
      define-property: 1.0.0
      isobject: 3.0.1
      snapdragon-util: 3.0.1
    dev: true

  /snapdragon-util@3.0.1:
    resolution: {integrity: sha512-mbKkMdQKsjX4BAL4bRYTj21edOf8cN7XHdYUJEe+Zn99hVEYcMvKPct1IqNe7+AZPirn8BCDOQBHQZknqmKlZQ==}
    engines: {node: '>=0.10.0'}
    dependencies:
      kind-of: 3.2.2
    dev: true

  /snapdragon@0.8.2:
    resolution: {integrity: sha512-FtyOnWN/wCHTVXOMwvSv26d+ko5vWlIDD6zoUJ7LW8vh+ZBC8QdljveRP+crNrtBwioEUWy/4dMtbBjA4ioNlg==}
    engines: {node: '>=0.10.0'}
    dependencies:
      base: 0.11.2
      debug: 2.6.9
      define-property: 0.2.5
      extend-shallow: 2.0.1
      map-cache: 0.2.2
      source-map: 0.5.7
      source-map-resolve: 0.5.3
      use: 3.1.1
    transitivePeerDependencies:
      - supports-color
    dev: true

  /source-map-resolve@0.5.3:
    resolution: {integrity: sha512-Htz+RnsXWk5+P2slx5Jh3Q66vhQj1Cllm0zvnaY98+NFx+Dv2CF/f5O/t8x+KaNdrdIAsruNzoh/KpialbqAnw==}
    deprecated: See https://github.com/lydell/source-map-resolve#deprecated
    dependencies:
      atob: 2.1.2
      decode-uri-component: 0.2.2
      resolve-url: 0.2.1
      source-map-url: 0.4.1
      urix: 0.1.0
    dev: true

  /source-map-support@0.5.21:
    resolution: {integrity: sha512-uBHU3L3czsIyYXKX88fdrGovxdSCoTGDRZ6SYXtSRxLZUzHg5P/66Ht6uoUlHu9EZod+inXhKo3qQgwXUT/y1w==}
    dependencies:
      buffer-from: 1.1.2
      source-map: 0.6.1
    dev: true

  /source-map-url@0.4.1:
    resolution: {integrity: sha512-cPiFOTLUKvJFIg4SKVScy4ilPPW6rFgMgfuZJPNoDuMs3nC1HbMUycBoJw77xFIp6z1UJQJOfx6C9GMH80DiTw==}
    deprecated: See https://github.com/lydell/source-map-url#deprecated
    dev: true

  /source-map@0.5.7:
    resolution: {integrity: sha512-LbrmJOMUSdEVxIKvdcJzQC+nQhe8FUZQTXQy6+I75skNgn3OoQ0DZA8YnFa7gp8tqtL3KPf1kmo0R5DoApeSGQ==}
    engines: {node: '>=0.10.0'}
    dev: true

  /source-map@0.6.1:
    resolution: {integrity: sha512-UjgapumWlbMhkBgzT7Ykc5YXUT46F0iKu8SGXq0bcwP5dz/h0Plj6enJqjz1Zbq2l5WaqYnrVbwWOWMyF3F47g==}
    engines: {node: '>=0.10.0'}
    dev: true

  /source-map@0.7.4:
    resolution: {integrity: sha512-l3BikUxvPOcn5E74dZiq5BGsTb5yEwhaTSzccU6t4sDOH8NWJCstKO5QT2CvtFoK6F0saL7p9xHAqHOlCPJygA==}
    engines: {node: '>= 8'}
    dev: true

  /spawn-command@0.0.2-1:
    resolution: {integrity: sha512-n98l9E2RMSJ9ON1AKisHzz7V42VDiBQGY6PB1BwRglz99wpVsSuGzQ+jOi6lFXBGVTCrRpltvjm+/XA+tpeJrg==}
    dev: true

  /spawndamnit@2.0.0:
    resolution: {integrity: sha512-j4JKEcncSjFlqIwU5L/rp2N5SIPsdxaRsIv678+TZxZ0SRDJTm8JrxJMjE/XuiEZNEir3S8l0Fa3Ke339WI4qA==}
    dependencies:
      cross-spawn: 5.1.0
      signal-exit: 3.0.7
    dev: true

  /spdx-correct@3.2.0:
    resolution: {integrity: sha512-kN9dJbvnySHULIluDHy32WHRUu3Og7B9sbY7tsFLctQkIqnMh3hErYgdMjTYuqmcXX+lK5T1lnUt3G7zNswmZA==}
    dependencies:
      spdx-expression-parse: 3.0.1
      spdx-license-ids: 3.0.17
    dev: true

  /spdx-exceptions@2.5.0:
    resolution: {integrity: sha512-PiU42r+xO4UbUS1buo3LPJkjlO7430Xn5SVAhdpzzsPHsjbYVflnnFdATgabnLude+Cqu25p6N+g2lw/PFsa4w==}
    dev: true

  /spdx-expression-parse@3.0.1:
    resolution: {integrity: sha512-cbqHunsQWnJNE6KhVSMsMeH5H/L9EpymbzqTQ3uLwNCLZ1Q481oWaofqH7nO6V07xlXwY6PhQdQ2IedWx/ZK4Q==}
    dependencies:
      spdx-exceptions: 2.5.0
      spdx-license-ids: 3.0.17
    dev: true

  /spdx-license-ids@3.0.17:
    resolution: {integrity: sha512-sh8PWc/ftMqAAdFiBu6Fy6JUOYjqDJBJvIhpfDMyHrr0Rbp5liZqd4TjtQ/RgfLjKFZb+LMx5hpml5qOWy0qvg==}
    dev: true

  /split-on-first@1.1.0:
    resolution: {integrity: sha512-43ZssAJaMusuKWL8sKUBQXHWOpq8d6CfN/u1p4gUzfJkM05C8rxTmYrkIPTXapZpORA6LkkzcUulJ8FqA7Uudw==}
    engines: {node: '>=6'}
    dev: true

  /split-string@3.1.0:
    resolution: {integrity: sha512-NzNVhJDYpwceVVii8/Hu6DKfD2G+NrQHlS/V/qgv763EYudVwEcMQNxd2lh+0VrUByXN/oJkl5grOhYWvQUYiw==}
    engines: {node: '>=0.10.0'}
    dependencies:
      extend-shallow: 3.0.2
    dev: true

  /split2@3.2.2:
    resolution: {integrity: sha512-9NThjpgZnifTkJpzTZ7Eue85S49QwpNhZTq6GRJwObb6jnLFNGB7Qm73V5HewTROPyxD0C29xqmaI68bQtV+hg==}
    dependencies:
      readable-stream: 3.6.2
    dev: true

  /sprintf-js@1.0.3:
    resolution: {integrity: sha512-D9cPgkvLlV3t3IzL0D0YLvGA9Ahk4PcvVwUbN0dSGr1aP0Nrt4AEnTUbuGvquEC0mA64Gqt1fzirlRs5ibXx8g==}
    dev: true

  /stack-utils@2.0.6:
    resolution: {integrity: sha512-XlkWvfIm6RmsWtNJx+uqtKLS8eqFbxUg0ZzLXqY0caEy9l7hruX8IpiDnjsLavoBgqCCR71TqWO8MaXYheJ3RQ==}
    engines: {node: '>=10'}
    dependencies:
      escape-string-regexp: 2.0.0
    dev: true

  /static-extend@0.1.2:
    resolution: {integrity: sha512-72E9+uLc27Mt718pMHt9VMNiAL4LMsmDbBva8mxWUCkT07fSzEGMYUCk0XWY6lp0j6RBAG4cJ3mWuZv2OE3s0g==}
    engines: {node: '>=0.10.0'}
    dependencies:
      define-property: 0.2.5
      object-copy: 0.1.0
    dev: true

  /statuses@1.5.0:
    resolution: {integrity: sha512-OpZ3zP+jT1PI7I8nemJX4AKmAX070ZkYPVWV/AaKTJl+tXCTGyVdC1a4SL8RUQYEwk/f34ZX8UTykN68FwrqAA==}
    engines: {node: '>= 0.6'}

  /stream-browserify@2.0.2:
    resolution: {integrity: sha512-nX6hmklHs/gr2FuxYDltq8fJA1GDlxKQCz8O/IM4atRqBH8OORmBNgfvW5gG10GT/qQ9u0CzIvr2X5Pkt6ntqg==}
    dependencies:
      inherits: 2.0.4
      readable-stream: 2.3.8
    dev: true

  /stream-combiner2@1.1.1:
    resolution: {integrity: sha512-3PnJbYgS56AeWgtKF5jtJRT6uFJe56Z0Hc5Ngg/6sI6rIt8iiMBTa9cvdyFfpMQjaVHr8dusbNeFGIIonxOvKw==}
    dependencies:
      duplexer2: 0.1.4
      readable-stream: 2.3.8
    dev: true

  /stream-http@2.8.3:
    resolution: {integrity: sha512-+TSkfINHDo4J+ZobQLWiMouQYB+UVYFttRA94FpEzzJ7ZdqcL4uUUQ7WkdkI4DSozGmgBUE/a47L+38PenXhUw==}
    dependencies:
      builtin-status-codes: 3.0.0
      inherits: 2.0.4
      readable-stream: 2.3.8
      to-arraybuffer: 1.0.1
      xtend: 4.0.2
    dev: true

  /stream-splicer@2.0.1:
    resolution: {integrity: sha512-Xizh4/NPuYSyAXyT7g8IvdJ9HJpxIGL9PjyhtywCZvvP0OPIdqyrr4dMikeuvY8xahpdKEBlBTySe583totajg==}
    dependencies:
      inherits: 2.0.4
      readable-stream: 2.3.8
    dev: true

  /stream-transform@2.1.3:
    resolution: {integrity: sha512-9GHUiM5hMiCi6Y03jD2ARC1ettBXkQBoQAe7nJsPknnI0ow10aXjTnew8QtYQmLjzn974BnmWEAJgCY6ZP1DeQ==}
    dependencies:
      mixme: 0.5.10
    dev: true

  /strict-uri-encode@2.0.0:
    resolution: {integrity: sha512-QwiXZgpRcKkhTj2Scnn++4PKtWsH0kpzZ62L2R6c/LUVYv7hVnZqcg2+sMuT6R7Jusu1vviK/MFsu6kNJfWlEQ==}
    engines: {node: '>=4'}
    dev: true

  /string-length@4.0.2:
    resolution: {integrity: sha512-+l6rNN5fYHNhZZy41RXsYptCjA2Igmq4EG7kZAYFQI1E1VTXarr6ZPXBg6eq7Y6eK4FEhY6AJlyuFIb/v/S0VQ==}
    engines: {node: '>=10'}
    dependencies:
      char-regex: 1.0.2
      strip-ansi: 6.0.1
    dev: true

  /string-width@4.2.3:
    resolution: {integrity: sha512-wKyQRQpjJ0sIp62ErSZdGsjMJWsap5oRNihHhu6G7JVO/9jIB6UyevL+tXuOqrng8j/cxKTWyWUwvSTriiZz/g==}
    engines: {node: '>=8'}
    dependencies:
      emoji-regex: 8.0.0
      is-fullwidth-code-point: 3.0.0
      strip-ansi: 6.0.1
    dev: true

  /string.prototype.trim@1.2.9:
    resolution: {integrity: sha512-klHuCNxiMZ8MlsOihJhJEBJAiMVqU3Z2nEXWfWnIqjN0gEFS9J9+IxKozWWtQGcgoa1WUZzLjKPTr4ZHNFTFxw==}
    engines: {node: '>= 0.4'}
    dependencies:
      call-bind: 1.0.7
      define-properties: 1.2.1
      es-abstract: 1.23.3
      es-object-atoms: 1.0.0
    dev: true

  /string.prototype.trimend@1.0.8:
    resolution: {integrity: sha512-p73uL5VCHCO2BZZ6krwwQE3kCzM7NKmis8S//xEC6fQonchbum4eP6kR4DLEjQFO3Wnj3Fuo8NM0kOSjVdHjZQ==}
    dependencies:
      call-bind: 1.0.7
      define-properties: 1.2.1
      es-object-atoms: 1.0.0
    dev: true

  /string.prototype.trimstart@1.0.8:
    resolution: {integrity: sha512-UXSH262CSZY1tfu3G3Secr6uGLCFVPMhIqHjlgCUtCCcgihYc/xKs9djMTMUOb2j1mVSeU8EU6NWc/iQKU6Gfg==}
    engines: {node: '>= 0.4'}
    dependencies:
      call-bind: 1.0.7
      define-properties: 1.2.1
      es-object-atoms: 1.0.0
    dev: true

  /string_decoder@1.1.1:
    resolution: {integrity: sha512-n/ShnvDi6FHbbVfviro+WojiFzv+s8MPMHBczVePfUpDJLwoLT0ht1l4YwBCbi8pJAveEEdnkHyPyTP/mzRfwg==}
    dependencies:
      safe-buffer: 5.1.2
    dev: true

  /string_decoder@1.3.0:
    resolution: {integrity: sha512-hkRX8U1WjJFd8LsDJ2yQ/wWWxaopEsABU1XfkM8A+j0+85JAGppt16cr1Whg6KIbb4okU6Mql6BOj+uup/wKeA==}
    dependencies:
      safe-buffer: 5.2.1
    dev: true

  /strip-ansi@6.0.1:
    resolution: {integrity: sha512-Y38VPSHcqkFrCpFnQ9vuSXmquuv5oXOKpGeT6aGrr3o3Gc9AlVa6JBfUSOCnbxGGZF+/0ooI7KrPuUSztUdU5A==}
    engines: {node: '>=8'}
    dependencies:
      ansi-regex: 5.0.1
    dev: true

  /strip-bom@3.0.0:
    resolution: {integrity: sha512-vavAMRXOgBVNF6nyEEmL3DBK19iRpDcoIwW+swQ+CbGiu7lju6t+JklA1MHweoWtadgt4ISVUsXLyDq34ddcwA==}
    engines: {node: '>=4'}
    dev: true

  /strip-bom@4.0.0:
    resolution: {integrity: sha512-3xurFv5tEgii33Zi8Jtp55wEIILR9eh34FAW00PZf+JnSsTmV/ioewSgQl97JHvgjoRGwPShsWm+IdrxB35d0w==}
    engines: {node: '>=8'}
    dev: true

  /strip-eof@1.0.0:
    resolution: {integrity: sha512-7FCwGGmx8mD5xQd3RPUvnSpUXHM3BWuzjtpD4TXsfcZ9EL4azvVVUscFYwD9nx8Kh+uCBC00XBtAykoMHwTh8Q==}
    engines: {node: '>=0.10.0'}
    dev: true

  /strip-final-newline@2.0.0:
    resolution: {integrity: sha512-BrpvfNAE3dcvq7ll3xVumzjKjZQ5tI1sEUIKr3Uoks0XUl45St3FlatVqef9prk4jRDzhW6WZg+3bk93y6pLjA==}
    engines: {node: '>=6'}
    dev: true

  /strip-indent@3.0.0:
    resolution: {integrity: sha512-laJTa3Jb+VQpaC6DseHhF7dXVqHTfJPCRDaEbid/drOhgitgYku/letMUqOXFoWV0zIIUbjpdH2t+tYj4bQMRQ==}
    engines: {node: '>=8'}
    dependencies:
      min-indent: 1.0.1
    dev: true

  /strip-json-comments@3.1.1:
    resolution: {integrity: sha512-6fPc+R4ihwqP6N/aIv2f1gMH8lOVtWQHoqC4yK6oSDVVocumAsfCqjkXnqiYMhmMwS/mEHLp7Vehlt3ql6lEig==}
    engines: {node: '>=8'}
    dev: true

  /subarg@1.0.0:
    resolution: {integrity: sha512-RIrIdRY0X1xojthNcVtgT9sjpOGagEUKpZdgBUi054OEPFo282yg+zE+t1Rj3+RqKq2xStL7uUHhY+AjbC4BXg==}
    dependencies:
      minimist: 1.2.8
    dev: true

  /supports-color@5.5.0:
    resolution: {integrity: sha512-QjVjwdXIt408MIiAqCX4oUKsgU2EqAGzs2Ppkm4aQYbjm+ZEWEcW4SfFNTr4uMNZma0ey4f5lgLrkB0aX0QMow==}
    engines: {node: '>=4'}
    dependencies:
      has-flag: 3.0.0
    dev: true

  /supports-color@7.2.0:
    resolution: {integrity: sha512-qpCAvRl9stuOHveKsn7HncJRvv501qIacKzQlO/+Lwxc9+0q2wLyv4Dfvt80/DPn2pqOBsJdDiogXGR9+OvwRw==}
    engines: {node: '>=8'}
    dependencies:
      has-flag: 4.0.0

  /supports-color@8.1.1:
    resolution: {integrity: sha512-MpUEN2OodtUzxvKQl72cUF7RQ5EiHsGvSsVG0ia9c5RbWGL2CI4C7EpPS8UTBIplnlzZiNuV56w+FuNxy3ty2Q==}
    engines: {node: '>=10'}
    dependencies:
      has-flag: 4.0.0
    dev: true

  /supports-hyperlinks@1.0.1:
    resolution: {integrity: sha512-HHi5kVSefKaJkGYXbDuKbUGRVxqnWGn3J2e39CYcNJEfWciGq2zYtOhXLTlvrOZW1QU7VX67w7fMmWafHX9Pfw==}
    engines: {node: '>=4'}
    dependencies:
      has-flag: 2.0.0
      supports-color: 5.5.0
    dev: true

  /supports-hyperlinks@2.3.0:
    resolution: {integrity: sha512-RpsAZlpWcDwOPQA22aCH4J0t7L8JmAvsCxfOSEwm7cQs3LshN36QaTkwd70DnBOXDWGssw2eUoc8CaRWT0XunA==}
    engines: {node: '>=8'}
    dependencies:
      has-flag: 4.0.0
      supports-color: 7.2.0
    dev: true

  /supports-preserve-symlinks-flag@1.0.0:
    resolution: {integrity: sha512-ot0WnXS9fgdkgIcePe6RHNk1WA8+muPa6cSjeR3V8K27q9BB1rTE3R1p7Hv0z1ZyAc8s6Vvv8DIyWf681MAt0w==}
    engines: {node: '>= 0.4'}
    dev: true

  /symbol-tree@3.2.4:
    resolution: {integrity: sha512-9QNk5KwDF+Bvz+PyObkmSYjI5ksVUYtjW7AU22r2NKcfLJcXp96hkDWU3+XndOsUb+AQ9QhfzfCT2O+CNWT5Tw==}
    dev: true

  /syntax-error@1.4.0:
    resolution: {integrity: sha512-YPPlu67mdnHGTup2A8ff7BC2Pjq0e0Yp/IyTFN03zWO0RcK07uLcbi7C2KpGR2FvWbaB0+bfE27a+sBKebSo7w==}
    dependencies:
      acorn-node: 1.8.2
    dev: true

  /tar@6.2.1:
    resolution: {integrity: sha512-DZ4yORTwrbTj/7MZYq2w+/ZFdI6OZ/f9SFHR+71gIVUZhOQPHzVCLpvRnPgyaMpfWxxk/4ONva3GQSyNIKRv6A==}
    engines: {node: '>=10'}
    dependencies:
      chownr: 2.0.0
      fs-minipass: 2.1.0
      minipass: 5.0.0
      minizlib: 2.1.2
      mkdirp: 1.0.4
      yallist: 4.0.0
    dev: true

  /temp-dir@2.0.0:
    resolution: {integrity: sha512-aoBAniQmmwtcKp/7BzsH8Cxzv8OL736p7v1ihGb5e9DJ9kTwGWHrQrVB5+lfVDzfGrdRzXch+ig7LHaY1JTOrg==}
    engines: {node: '>=8'}
    dev: true

  /term-size@2.2.1:
    resolution: {integrity: sha512-wK0Ri4fOGjv/XPy8SBHZChl8CM7uMc5VML7SqiQ0zG7+J5Vr+RMQDoHa2CNT6KHUnTGIXH34UDMkPzAUyapBZg==}
    engines: {node: '>=8'}
    dev: true

  /terminal-link@2.1.1:
    resolution: {integrity: sha512-un0FmiRUQNr5PJqy9kP7c40F5BOfpGlYTrxonDChEZB7pzZxRNp/bt+ymiy9/npwXya9KH99nJ/GXFIiUkYGFQ==}
    engines: {node: '>=8'}
    dependencies:
      ansi-escapes: 4.3.2
      supports-hyperlinks: 2.3.0
    dev: true

  /terser@3.17.0:
    resolution: {integrity: sha512-/FQzzPJmCpjAH9Xvk2paiWrFq+5M6aVOf+2KRbwhByISDX/EujxsK+BAvrhb6H+2rtrLCHK9N01wO014vrIwVQ==}
    engines: {node: '>=6.0.0'}
    hasBin: true
    dependencies:
      acorn: 8.11.3
      commander: 2.20.3
      source-map: 0.6.1
      source-map-support: 0.5.21
    dev: true

  /test-exclude@6.0.0:
    resolution: {integrity: sha512-cAGWPIyOHU6zlmg88jwm7VRyXnMN7iV68OGAbYDk/Mh/xC/pzVPlQtY6ngoIH/5/tciuhGfvESU8GrHrcxD56w==}
    engines: {node: '>=8'}
    dependencies:
      '@istanbuljs/schema': 0.1.3
      glob: 7.2.3
      minimatch: 3.1.2
    dev: true

  /text-encoding-utf-8@1.0.2:
    resolution: {integrity: sha512-8bw4MY9WjdsD2aMtO0OzOCY3pXGYNx2d2FfHRVUKkiCPDWjKuOlhLVASS+pD7VkLTVjW268LYJHwsnPFlBpbAg==}
    dev: true

  /text-extensions@1.9.0:
    resolution: {integrity: sha512-wiBrwC1EhBelW12Zy26JeOUkQ5mRu+5o8rpsJk5+2t+Y5vE7e842qtZDQ2g1NpX/29HdyFeJ4nSIhI47ENSxlQ==}
    engines: {node: '>=0.10'}
    dev: true

  /text-table@0.2.0:
    resolution: {integrity: sha512-N+8UisAXDGk8PFXP4HAzVR9nbfmVJ3zYLAWiTIoqC5v5isinhr+r5uaO8+7r3BMfuNIufIsA7RdpVgacC2cSpw==}
    dev: true

  /throat@5.0.0:
    resolution: {integrity: sha512-fcwX4mndzpLQKBS1DVYhGAcYaYt7vsHNIvQV+WXMvnow5cgjPphq5CaayLaGsjRdSCKZFNGt7/GYAuXaNOiYCA==}
    dev: true

  /through2@2.0.5:
    resolution: {integrity: sha512-/mrRod8xqpA+IHSLyGCQ2s8SPHiCDEeQJSep1jqLYeEUClOFG2Qsh+4FU6G9VeqpZnGW/Su8LQGc4YKni5rYSQ==}
    dependencies:
      readable-stream: 2.3.8
      xtend: 4.0.2
    dev: true

  /through2@4.0.2:
    resolution: {integrity: sha512-iOqSav00cVxEEICeD7TjLB1sueEL+81Wpzp2bY17uZjZN0pWZPuo4suZ/61VujxmqSGFfgOcNuTZ85QJwNZQpw==}
    dependencies:
      readable-stream: 3.6.2
    dev: true

  /through@2.3.8:
    resolution: {integrity: sha512-w89qg7PI8wAdvX60bMDP+bFoD5Dvhm9oLheFp5O4a2QF0cSBGsBX4qZmadPMvVqlLJBBci+WqGGOAPvcDeNSVg==}
    dev: true

  /timers-browserify@1.4.2:
    resolution: {integrity: sha512-PIxwAupJZiYU4JmVZYwXp9FKsHMXb5h0ZEFyuXTAn8WLHOlcij+FEcbrvDsom1o5dr1YggEtFbECvGCW2sT53Q==}
    engines: {node: '>=0.6.0'}
    dependencies:
      process: 0.11.10
    dev: true

  /tldts-core@6.1.18:
    resolution: {integrity: sha512-e4wx32F/7dMBSZyKAx825Yte3U0PQtZZ0bkWxYQiwLteRVnQ5zM40fEbi0IyNtwQssgJAk3GCr7Q+w39hX0VKA==}
    dev: false

  /tldts@6.0.23:
    resolution: {integrity: sha512-LaA60X7J9mts1EliB7Nq/OBqicaI7TgsheWeQ8RR1uqwcVLjvRVHTGOkWjKAPa/XF+0t2ZBy1oF6OW8ufqOsKA==}
    hasBin: true
    dependencies:
      tldts-core: 6.1.18
    dev: false

  /tmp@0.0.33:
    resolution: {integrity: sha512-jRCJlojKnZ3addtTOjdIqoRuPEKBvNXcGYqzO6zWZX8KfKEpnGY5jfggJQ3EjKuu8D4bJRr0y+cYJFmYbImXGw==}
    engines: {node: '>=0.6.0'}
    dependencies:
      os-tmpdir: 1.0.2
    dev: true

  /tmpl@1.0.5:
    resolution: {integrity: sha512-3f0uOEAQwIqGuWW2MVzYg8fV/QNnc/IpuJNG837rLuczAaLVHslWHZQj4IGiEl5Hs3kkbhwL9Ab7Hrsmuj+Smw==}
    dev: true

  /to-arraybuffer@1.0.1:
    resolution: {integrity: sha512-okFlQcoGTi4LQBG/PgSYblw9VOyptsz2KJZqc6qtgGdes8VktzUQkj4BI2blit072iS8VODNcMA+tvnS9dnuMA==}
    dev: true

  /to-fast-properties@2.0.0:
    resolution: {integrity: sha512-/OaKK0xYrs3DmxRYqL/yDc+FxFUVYhDlXMhRmv3z915w2HF1tnN1omB354j8VUGO/hbRzyD6Y3sA7v7GS/ceog==}
    engines: {node: '>=4'}
    dev: true

  /to-object-path@0.3.0:
    resolution: {integrity: sha512-9mWHdnGRuh3onocaHzukyvCZhzvr6tiflAy/JRFXcJX0TjgfWA9pk9t8CMbzmBE4Jfw58pXbkngtBtqYxzNEyg==}
    engines: {node: '>=0.10.0'}
    dependencies:
      kind-of: 3.2.2
    dev: true

  /to-regex-range@2.1.1:
    resolution: {integrity: sha512-ZZWNfCjUokXXDGXFpZehJIkZqq91BcULFq/Pi7M5i4JnxXdhMKAK682z8bCW3o8Hj1wuuzoKcW3DfVzaP6VuNg==}
    engines: {node: '>=0.10.0'}
    dependencies:
      is-number: 3.0.0
      repeat-string: 1.6.1
    dev: true

  /to-regex-range@5.0.1:
    resolution: {integrity: sha512-65P7iz6X5yEr1cwcgvQxbbIw7Uk3gOy5dIdtZ4rDveLqhrdJP+Li/Hx6tyK0NEb+2GCyneCMJiGqrADCSNk8sQ==}
    engines: {node: '>=8.0'}
    dependencies:
      is-number: 7.0.0
    dev: true

  /to-regex@3.0.2:
    resolution: {integrity: sha512-FWtleNAtZ/Ki2qtqej2CXTOayOH9bHDQF+Q48VpWyDXjbYxA4Yz8iDB31zXOBUlOHHKidDbqGVrTUvQMPmBGBw==}
    engines: {node: '>=0.10.0'}
    dependencies:
      define-property: 2.0.2
      extend-shallow: 3.0.2
      regex-not: 1.0.2
      safe-regex: 1.1.0
    dev: true

  /toidentifier@1.0.0:
    resolution: {integrity: sha512-yaOH/Pk/VEhBWWTlhI+qXxDFXlejDGcQipMlyxda9nthulaxLZUNcUqFxokp0vcYnvteJln5FNQDRrxj3YcbVw==}
    engines: {node: '>=0.6'}

  /tough-cookie@4.1.3:
    resolution: {integrity: sha512-aX/y5pVRkfRnfmuX+OdbSdXvPe6ieKX/G2s7e98f4poJHnqH3281gDPm/metm6E/WRamfx7WC4HUqkWHfQHprw==}
    engines: {node: '>=6'}
    dependencies:
      psl: 1.9.0
      punycode: 2.3.1
      universalify: 0.2.0
      url-parse: 1.5.10
    dev: true

  /tr46@0.0.3:
    resolution: {integrity: sha512-N3WMsuqV66lT30CrXNbEjx4GEwlow3v6rr4mCcv6prnfwhS01rkgyFdjPNBYd9br7LpXV1+Emh01fHnq2Gdgrw==}
    requiresBuild: true

  /tr46@1.0.1:
    resolution: {integrity: sha512-dTpowEjclQ7Kgx5SdBkqRzVhERQXov8/l9Ft9dVM9fmg0W0KQSVaXX9T4i6twCPNtYiZM53lpSSUAwJbFPOHxA==}
    dependencies:
      punycode: 2.3.1
    dev: true

  /tr46@2.1.0:
    resolution: {integrity: sha512-15Ih7phfcdP5YxqiB+iDtLoaTz4Nd35+IiAv0kQ5FNKHzXgdWqPoTIqEDDJmXceQt4JZk6lVPT8lnDlPpGDppw==}
    engines: {node: '>=8'}
    dependencies:
      punycode: 2.3.1
    dev: true

  /tree-kill@1.2.2:
    resolution: {integrity: sha512-L0Orpi8qGpRG//Nd+H90vFB+3iHnue1zSSGmNOOCh1GLJ7rUKVwV2HvijphGQS2UmhUZewS9VgvxYIdgr+fG1A==}
    hasBin: true
    dev: true

  /trim-newlines@3.0.1:
    resolution: {integrity: sha512-c1PTsA3tYrIsLGkJkzHF+w9F2EyxfXGo4UyJc4pFL++FMjnq0HJS69T3M7d//gKrFKwy429bouPescbjecU+Zw==}
    engines: {node: '>=8'}
    dev: true

  /ts-jest@26.5.6(jest@26.0.1)(typescript@4.9.4):
    resolution: {integrity: sha512-rua+rCP8DxpA8b4DQD/6X2HQS8Zy/xzViVYfEs2OQu68tkCuKLV0Md8pmX55+W24uRIyAsf/BajRfxOs+R2MKA==}
    engines: {node: '>= 10'}
    hasBin: true
    peerDependencies:
      jest: '>=26 <27'
      typescript: '>=3.8 <5.0'
    dependencies:
      bs-logger: 0.2.6
      buffer-from: 1.1.2
      fast-json-stable-stringify: 2.1.0
      jest: 26.0.1
      jest-util: 26.6.2
      json5: 2.2.3
      lodash: 4.17.21
      make-error: 1.3.6
      mkdirp: 1.0.4
      semver: 7.1.1
      typescript: 4.9.4
      yargs-parser: 20.2.9
    dev: true

  /ts-node@10.9.2(@types/node@20.5.1)(typescript@4.9.4):
    resolution: {integrity: sha512-f0FFpIdcHgn8zcPSbf1dRevwt047YMnaiJM3u2w2RewrB+fob/zePZcrOyQoLMMO7aBIddLcQIEK5dYjkLnGrQ==}
    hasBin: true
    peerDependencies:
      '@swc/core': '>=1.2.50'
      '@swc/wasm': '>=1.2.50'
      '@types/node': '*'
      typescript: '>=2.7'
    peerDependenciesMeta:
      '@swc/core':
        optional: true
      '@swc/wasm':
        optional: true
    dependencies:
      '@cspotcode/source-map-support': 0.8.1
      '@tsconfig/node10': 1.0.11
      '@tsconfig/node12': 1.0.11
      '@tsconfig/node14': 1.0.3
      '@tsconfig/node16': 1.0.4
      '@types/node': 20.5.1
      acorn: 8.11.3
      acorn-walk: 8.3.2
      arg: 4.1.3
      create-require: 1.1.1
      diff: 4.0.2
      make-error: 1.3.6
      typescript: 4.9.4
      v8-compile-cache-lib: 3.0.1
      yn: 3.1.1
    dev: true

  /tslib@1.14.1:
    resolution: {integrity: sha512-Xni35NKzjgMrwevysHTCArtLDpPvye8zV/0E4EyYn43P7/7qvQwPh9BGkHewbMulVntbigmcT7rdX3BNo9wRJg==}
    dev: true

  /tslib@2.6.2:
    resolution: {integrity: sha512-AEYxH93jGFPn/a2iVAwW87VuUIkR1FVUKB77NwMF7nBTDkDrrT/Hpt/IrCJ0QXhW27jTBDcf5ZY7w6RiqTMw2Q==}

  /tsutils@3.21.0(typescript@4.9.4):
    resolution: {integrity: sha512-mHKK3iUXL+3UF6xL5k0PEhKRUBKPBCv/+RkEOpjRWxxx27KKRBmmA60A9pgOUvMi8GKhRMPEmjBRPzs2W7O1OA==}
    engines: {node: '>= 6'}
    peerDependencies:
      typescript: '>=2.8.0 || >= 3.2.0-dev || >= 3.3.0-dev || >= 3.4.0-dev || >= 3.5.0-dev || >= 3.6.0-dev || >= 3.6.0-beta || >= 3.7.0-dev || >= 3.7.0-beta'
    dependencies:
      tslib: 1.14.1
      typescript: 4.9.4
    dev: true

  /tty-browserify@0.0.1:
    resolution: {integrity: sha512-C3TaO7K81YvjCgQH9Q1S3R3P3BtN3RIM8n+OvX4il1K1zgE8ZhI0op7kClgkxtutIE8hQrcrHBXvIheqKUUCxw==}
    dev: true

  /tty-table@4.2.3:
    resolution: {integrity: sha512-Fs15mu0vGzCrj8fmJNP7Ynxt5J7praPXqFN0leZeZBXJwkMxv9cb2D454k1ltrtUSJbZ4yH4e0CynsHLxmUfFA==}
    engines: {node: '>=8.0.0'}
    hasBin: true
    dependencies:
      chalk: 4.1.2
      csv: 5.5.3
      kleur: 4.1.5
      smartwrap: 2.0.2
      strip-ansi: 6.0.1
      wcwidth: 1.0.1
      yargs: 17.7.2
    dev: true

  /turbo-android-arm64@1.4.5:
    resolution: {integrity: sha512-cKPJVyS1A2BBVbcH8XVeBArtEjHxioEm9zQa3Hv68usQOOFW+KOjH+0fGvjqMrWztLVFhE+npeVsnyu/6AmRew==}
    cpu: [arm64]
    os: [android]
    requiresBuild: true
    dev: true
    optional: true

  /turbo-darwin-64@1.4.5:
    resolution: {integrity: sha512-cK6LjkziSfopTznpfx3EdW/C11xFlK01tYxNj0XPoBW4vNb1zLsfrI/HIwp0SzdNLqzCBwOJBK0VB07Q1MmlxQ==}
    cpu: [x64]
    os: [darwin]
    requiresBuild: true
    dev: true
    optional: true

  /turbo-darwin-arm64@1.4.5:
    resolution: {integrity: sha512-hnixteVmfllup0//mGr2AZOff8oJ9dEydRU/EvbyIJ7PdkSct8758YnP5l2yMyxxipHHALSwchOKcySoaPBLRw==}
    cpu: [arm64]
    os: [darwin]
    requiresBuild: true
    dev: true
    optional: true

  /turbo-freebsd-64@1.4.5:
    resolution: {integrity: sha512-DDNSDiKJF/F1qbSNlvRs2UO79iMPlKFw/ZcVCDKXRjMI5uMRujMIfNnoStAg6kifYZJ0KIxnzdsbbJFtCTgPhQ==}
    cpu: [x64]
    os: [freebsd]
    requiresBuild: true
    dev: true
    optional: true

  /turbo-freebsd-arm64@1.4.5:
    resolution: {integrity: sha512-pFU8ujUp7XU527NM04P4foDjOKfi8f0rNJqREU6AMxawiMI6y0oyHc3W4VNKm0Y9IsjcfguZKZRMPeQ0n7LgJA==}
    cpu: [arm64]
    os: [freebsd]
    requiresBuild: true
    dev: true
    optional: true

  /turbo-linux-32@1.4.5:
    resolution: {integrity: sha512-Y5pnIetm4CwxbG1YQbvnTmjROPjQjX03ktHvmoekBleU1coYGShGPd9iarQZ96XkeaRevfwfSJ90AnDGwc3/QQ==}
    cpu: [ia32]
    os: [linux]
    requiresBuild: true
    dev: true
    optional: true

  /turbo-linux-64@1.4.5:
    resolution: {integrity: sha512-tiTusM7mYib3iLmVOWmxhsg6xU3EArjOL4l3yh9rYBdArhDJk+DrhXkbJkYOYgNSWUEfPeBs0lzSkfTIQ2H21g==}
    cpu: [x64]
    os: [linux]
    requiresBuild: true
    dev: true
    optional: true

  /turbo-linux-arm64@1.4.5:
    resolution: {integrity: sha512-R03HPqb0tJtqsGF4P3oPWsggdpTe9CZiBEtzATFpL7WVzm/Dsimy1Wcj07v6gCWdgi/mWmRt+OcZfGhnf7mibQ==}
    cpu: [arm64]
    os: [linux]
    requiresBuild: true
    dev: true
    optional: true

  /turbo-linux-arm@1.4.5:
    resolution: {integrity: sha512-5BsTRsoZeUWXWau4t4CNdL6NjlDdXrh8suhj5YolXUVCe039A5IutS7Dgd4i8dV1BovFCU3bz38dqQI2Qst5eQ==}
    cpu: [arm]
    os: [linux]
    requiresBuild: true
    dev: true
    optional: true

  /turbo-linux-mips64le@1.4.5:
    resolution: {integrity: sha512-08+WhWCx2Bp6wKH8im4Z2iEBCgiWJLZbNbZ8YHxamwlIk1JsklyCCMikMSWb0GmpKi7EIjdmtPRQY2CyoBefpg==}
    cpu: [mipsel]
    os: [linux]
    requiresBuild: true
    dev: true
    optional: true

  /turbo-linux-ppc64le@1.4.5:
    resolution: {integrity: sha512-feGjTOYcCbg12Y6JzL8nxaUOzjqqYtO6vtxrJy16yVCd2k2htd18iZ1kLjWKDZA94vdyW5lfyAGsAQik2eAC4A==}
    cpu: [ppc64]
    os: [linux]
    requiresBuild: true
    dev: true
    optional: true

  /turbo-windows-32@1.4.5:
    resolution: {integrity: sha512-O4tOnGmVJrR1JOKepuUvx/kqgaU6eMEjYUihJlvQmz9pTA/ecs8HrTGyXrabbmp5YdUmF2qsXaAcOvEuJaNPmQ==}
    cpu: [ia32]
    os: [win32]
    requiresBuild: true
    dev: true
    optional: true

  /turbo-windows-64@1.4.5:
    resolution: {integrity: sha512-3W9gGq9h2szhestsoA1XqN9hV0wCRpGCEV6fbb3q9EaJY8K9Tff8By0mi+fE31OKHY4om+PHg595q7kybcyG/Q==}
    cpu: [x64]
    os: [win32]
    requiresBuild: true
    dev: true
    optional: true

  /turbo-windows-arm64@1.4.5:
    resolution: {integrity: sha512-/77f6OJM/4MqYEoCMER5MZTbfJZuVN22R9mc7iJDFOrNJrwvAWiAx98Fvo7WEVpMjGFUEq4Wi0UV5SpMAGU3bA==}
    cpu: [arm64]
    os: [win32]
    requiresBuild: true
    dev: true
    optional: true

  /turbo@1.4.5:
    resolution: {integrity: sha512-imAyc1kZusjzMWY4RO572FWws8x6CoM5mX7D3qtMjdGuqOBNBhPTIaJ0LmQLu+xzuKIOlJ5m/2587CsHOJTdgw==}
    hasBin: true
    requiresBuild: true
    optionalDependencies:
      turbo-android-arm64: 1.4.5
      turbo-darwin-64: 1.4.5
      turbo-darwin-arm64: 1.4.5
      turbo-freebsd-64: 1.4.5
      turbo-freebsd-arm64: 1.4.5
      turbo-linux-32: 1.4.5
      turbo-linux-64: 1.4.5
      turbo-linux-arm: 1.4.5
      turbo-linux-arm64: 1.4.5
      turbo-linux-mips64le: 1.4.5
      turbo-linux-ppc64le: 1.4.5
      turbo-windows-32: 1.4.5
      turbo-windows-64: 1.4.5
      turbo-windows-arm64: 1.4.5
    dev: true

  /type-check@0.4.0:
    resolution: {integrity: sha512-XleUoc9uwGXqjWwXaUTZAmzMcFZ5858QA2vvx1Ur5xIcixXIP+8LnFDgRplU30us6teqdlskFfu+ae4K79Ooew==}
    engines: {node: '>= 0.8.0'}
    dependencies:
      prelude-ls: 1.2.1
    dev: true

  /type-detect@4.0.8:
    resolution: {integrity: sha512-0fr/mIH1dlO+x7TlcMy+bIDqKPsw/70tVyeHW787goQjhmqaZe10uwLujubK9q9Lg6Fiho1KUKDYz0Z7k7g5/g==}
    engines: {node: '>=4'}
    dev: true

  /type-fest@0.13.1:
    resolution: {integrity: sha512-34R7HTnG0XIJcBSn5XhDd7nNFPRcXYRZrBB2O2jdKqYODldSzBAqzsWoZYYvduky73toYS/ESqxPvkDf/F0XMg==}
    engines: {node: '>=10'}
    dev: true

  /type-fest@0.18.1:
    resolution: {integrity: sha512-OIAYXk8+ISY+qTOwkHtKqzAuxchoMiD9Udx+FSGQDuiRR+PJKJHc2NJAXlbhkGwTt/4/nKZxELY1w3ReWOL8mw==}
    engines: {node: '>=10'}
    dev: true

  /type-fest@0.20.2:
    resolution: {integrity: sha512-Ne+eE4r0/iWnpAxD852z3A+N0Bt5RN//NjJwRd2VFHEmrywxf5vsZlh4R6lixl6B+wz/8d+maTSAkN1FIkI3LQ==}
    engines: {node: '>=10'}
    dev: true

  /type-fest@0.21.3:
    resolution: {integrity: sha512-t0rzBq87m3fVcduHDUFhKmyyX+9eo6WQjZvf51Ea/M0Q7+T374Jp1aUiyUl0GKxp8M/OETVHSDvmkyPgvX+X2w==}
    engines: {node: '>=10'}
    dev: true

  /type-fest@0.6.0:
    resolution: {integrity: sha512-q+MB8nYR1KDLrgr4G5yemftpMC7/QLqVndBmEEdqzmNj5dcFOO4Oo8qlwZE3ULT3+Zim1F8Kq4cBnikNhlCMlg==}
    engines: {node: '>=8'}
    dev: true

  /type-fest@0.8.1:
    resolution: {integrity: sha512-4dbzIzqvjtgiM5rw1k5rEHtBANKmdudhGyBEajN01fEyhaAIhsoKNy6y7+IN93IfpFtwY9iqi7kD+xwKhQsNJA==}
    engines: {node: '>=8'}
    dev: true

  /typed-array-buffer@1.0.2:
    resolution: {integrity: sha512-gEymJYKZtKXzzBzM4jqa9w6Q1Jjm7x2d+sh19AdsD4wqnMPDYyvwpsIc2Q/835kHuo3BEQ7CjelGhfTsoBb2MQ==}
    engines: {node: '>= 0.4'}
    dependencies:
      call-bind: 1.0.7
      es-errors: 1.3.0
      is-typed-array: 1.1.13
    dev: true

  /typed-array-byte-length@1.0.1:
    resolution: {integrity: sha512-3iMJ9q0ao7WE9tWcaYKIptkNBuOIcZCCT0d4MRvuuH88fEoEH62IuQe0OtraD3ebQEoTRk8XCBoknUNc1Y67pw==}
    engines: {node: '>= 0.4'}
    dependencies:
      call-bind: 1.0.7
      for-each: 0.3.3
      gopd: 1.0.1
      has-proto: 1.0.3
      is-typed-array: 1.1.13
    dev: true

  /typed-array-byte-offset@1.0.2:
    resolution: {integrity: sha512-Ous0vodHa56FviZucS2E63zkgtgrACj7omjwd/8lTEMEPFFyjfixMZ1ZXenpgCFBBt4EC1J2XsyVS2gkG0eTFA==}
    engines: {node: '>= 0.4'}
    dependencies:
      available-typed-arrays: 1.0.7
      call-bind: 1.0.7
      for-each: 0.3.3
      gopd: 1.0.1
      has-proto: 1.0.3
      is-typed-array: 1.1.13
    dev: true

  /typed-array-length@1.0.6:
    resolution: {integrity: sha512-/OxDN6OtAk5KBpGb28T+HZc2M+ADtvRxXrKKbUwtsLgdoxgX13hyy7ek6bFRl5+aBs2yZzB0c4CnQfAtVypW/g==}
    engines: {node: '>= 0.4'}
    dependencies:
      call-bind: 1.0.7
      for-each: 0.3.3
      gopd: 1.0.1
      has-proto: 1.0.3
      is-typed-array: 1.1.13
      possible-typed-array-names: 1.0.0
    dev: true

  /typedarray-to-buffer@3.1.5:
    resolution: {integrity: sha512-zdu8XMNEDepKKR+XYOXAVPtWui0ly0NtohUscw+UmaHiAWT8hrV1rr//H6V+0DvJ3OQ19S979M0laLfX8rm82Q==}
    dependencies:
      is-typedarray: 1.0.0
    dev: true

  /typedarray@0.0.6:
    resolution: {integrity: sha512-/aCDEGatGvZ2BIk+HmLf4ifCJFwvKFNb9/JeZPMulfgFracn9QFcAf5GO8B/mweUjSoblS5In0cWhqpfs/5PQA==}
    dev: true

  /typedoc@0.25.3(typescript@4.9.4):
    resolution: {integrity: sha512-Ow8Bo7uY1Lwy7GTmphRIMEo6IOZ+yYUyrc8n5KXIZg1svpqhZSWgni2ZrDhe+wLosFS8yswowUzljTAV/3jmWw==}
    engines: {node: '>= 16'}
    hasBin: true
    peerDependencies:
      typescript: 4.6.x || 4.7.x || 4.8.x || 4.9.x || 5.0.x || 5.1.x || 5.2.x
    dependencies:
      lunr: 2.3.9
      marked: 4.3.0
      minimatch: 9.0.4
      shiki: 0.14.7
      typescript: 4.9.4
    dev: true

  /typescript@4.9.4:
    resolution: {integrity: sha512-Uz+dTXYzxXXbsFpM86Wh3dKCxrQqUcVMxwU54orwlJjOpO3ao8L7j5lH+dWfTwgCwIuM9GQ2kvVotzYJMXTBZg==}
    engines: {node: '>=4.2.0'}
    hasBin: true
    dev: true

  /uglifyify@5.0.1:
    resolution: {integrity: sha512-PO44rgExvwj3rkK0UzenHVnPU18drBy9x9HOUmgkuRh6K2KIsDqrB5LqxGtjybgGTOS1JeP8SBc+TN5rhiva6w==}
    dependencies:
      convert-source-map: 1.1.3
      extend: 1.3.0
      minimatch: 3.1.2
      terser: 3.17.0
      through: 2.3.8
    dev: true

  /umd@3.0.3:
    resolution: {integrity: sha512-4IcGSufhFshvLNcMCV80UnQVlZ5pMOC8mvNPForqwA4+lzYQuetTESLDQkeLmihq8bRcnpbQa48Wb8Lh16/xow==}
    hasBin: true
    dev: true

  /unbox-primitive@1.0.2:
    resolution: {integrity: sha512-61pPlCD9h51VoreyJ0BReideM3MDKMKnh6+V9L08331ipq6Q8OFXZYiqP6n/tbHx4s5I9uRhcye6BrbkizkBDw==}
    dependencies:
      call-bind: 1.0.7
      has-bigints: 1.0.2
      has-symbols: 1.0.3
      which-boxed-primitive: 1.0.2
    dev: true

  /undeclared-identifiers@1.1.3:
    resolution: {integrity: sha512-pJOW4nxjlmfwKApE4zvxLScM/njmwj/DiUBv7EabwE4O8kRUy+HIwxQtZLBPll/jx1LJyBcqNfB3/cpv9EZwOw==}
    hasBin: true
    dependencies:
      acorn-node: 1.8.2
      dash-ast: 1.0.0
      get-assigned-identifiers: 1.2.0
      simple-concat: 1.0.1
      xtend: 4.0.2
    dev: true

  /union-value@1.0.1:
    resolution: {integrity: sha512-tJfXmxMeWYnczCVs7XAEvIV7ieppALdyepWMkHkwciRpZraG/xwT+s2JN8+pr1+8jCRf80FFzvr+MpQeeoF4Xg==}
    engines: {node: '>=0.10.0'}
    dependencies:
      arr-union: 3.1.0
      get-value: 2.0.6
      is-extendable: 0.1.1
      set-value: 2.0.1
    dev: true

  /universal-url@2.0.0:
    resolution: {integrity: sha512-3DLtXdm/G1LQMCnPj+Aw7uDoleQttNHp2g5FnNQKR6cP6taNWS1b/Ehjjx4PVyvejKi3TJyu8iBraKM4q3JQPg==}
    engines: {node: '>= 6'}
    dependencies:
      hasurl: 1.0.0
      whatwg-url: 7.1.0
    dev: true

  /universal-user-agent@6.0.1:
    resolution: {integrity: sha512-yCzhz6FN2wU1NiiQRogkTQszlQSlpWaw8SvVegAc+bDxbzHgh1vX8uIe8OYyMH6DwH+sdTJsgMl36+mSMdRJIQ==}
    dev: true

  /universalify@0.1.2:
    resolution: {integrity: sha512-rBJeI5CXAlmy1pV+617WB9J63U6XcazHHF2f2dbJix4XzpUF0RS3Zbj0FGIOCAva5P/d/GBOYaACQ1w+0azUkg==}
    engines: {node: '>= 4.0.0'}
    dev: true

  /universalify@0.2.0:
    resolution: {integrity: sha512-CJ1QgKmNg3CwvAv/kOFmtnEN05f0D/cn9QntgNOQlQF9dgvVTHj3t+8JPdjqawCHk7V/KA+fbUqzZ9XWhcqPUg==}
    engines: {node: '>= 4.0.0'}
    dev: true

  /universalify@2.0.1:
    resolution: {integrity: sha512-gptHNQghINnc/vTGIk0SOFGFNXw7JVrlRUtConJRlvaw6DuX0wO5Jeko9sWrMBhh+PsYAZ7oXAiOnf/UKogyiw==}
    engines: {node: '>= 10.0.0'}
    dev: true

  /unset-value@1.0.0:
    resolution: {integrity: sha512-PcA2tsuGSF9cnySLHTLSh2qrQiJ70mn+r+Glzxv2TWZblxsxCC52BDlZoPCsz7STd9pN7EZetkWZBAvk4cgZdQ==}
    engines: {node: '>=0.10.0'}
    dependencies:
      has-value: 0.3.1
      isobject: 3.0.1
    dev: true

  /update-browserslist-db@1.0.13(browserslist@4.23.0):
    resolution: {integrity: sha512-xebP81SNcPuNpPP3uzeW1NYXxI3rxyJzF3pD6sH4jE7o/IX+WtSpwnVU+qIsDPyk0d3hmFQ7mjqc6AtV604hbg==}
    hasBin: true
    peerDependencies:
      browserslist: '>= 4.21.0'
    dependencies:
      browserslist: 4.23.0
      escalade: 3.1.2
      picocolors: 1.0.0
    dev: true

  /uri-js@4.4.1:
    resolution: {integrity: sha512-7rKUyy33Q1yc98pQ1DAmLtwX109F7TIfWlW1Ydo8Wl1ii1SeHieeh0HHfPeL2fMXK6z0s8ecKs9frCuLJvndBg==}
    dependencies:
      punycode: 2.3.1
    dev: true

  /urix@0.1.0:
    resolution: {integrity: sha512-Am1ousAhSLBeB9cG/7k7r2R0zj50uDRlZHPGbazid5s9rlF1F/QKYObEKSIunSjIOkJZqwRRLpvewjEkM7pSqg==}
    deprecated: Please see https://github.com/lydell/urix#deprecated
    dev: true

  /url-parse@1.5.10:
    resolution: {integrity: sha512-WypcfiRhfeUP9vvF0j6rw0J3hrWrw6iZv3+22h6iRMJ/8z1Tj6XfLP4DsUix5MhMPnXpiHDoKyoZ/bdCkwBCiQ==}
    dependencies:
      querystringify: 2.2.0
      requires-port: 1.0.0
    dev: true

  /url@0.11.3:
    resolution: {integrity: sha512-6hxOLGfZASQK/cijlZnZJTq8OXAkt/3YGfQX45vvMYXpZoo8NdWZcY73K108Jf759lS1Bv/8wXnHDTSz17dSRw==}
    dependencies:
      punycode: 1.4.1
      qs: 6.12.1
    dev: true

  /use@3.1.1:
    resolution: {integrity: sha512-cwESVXlO3url9YWlFW/TA9cshCEhtu7IKJ/p5soJ/gGpj7vbvFrAY/eIioQ6Dw23KjZhYgiIo8HOs1nQ2vr/oQ==}
    engines: {node: '>=0.10.0'}
    dev: true

  /util-deprecate@1.0.2:
    resolution: {integrity: sha512-EPD5q1uXyFxJpCrLnCc1nHnq3gOa6DZBocAIiI2TaSCA7VCJ1UJDMagCzIkXNsUYfD1daK//LTEQ8xiIbrHtcw==}
    dev: true

  /util@0.10.4:
    resolution: {integrity: sha512-0Pm9hTQ3se5ll1XihRic3FDIku70C+iHUdT/W926rSgHV5QgXsYbKZN8MSC3tJtSkhuROzvsQjAaFENRXr+19A==}
    dependencies:
      inherits: 2.0.3
    dev: true

  /uuid@8.3.2:
    resolution: {integrity: sha512-+NYs2QeMWy+GWFOEm9xnn6HCDp0l7QBD7ml8zLUmJ+93Q5NF0NocErnwkTkXVFNiX3/fpC6afS8Dhb/gz7R7eg==}
    hasBin: true
    requiresBuild: true
    dev: true
    optional: true

  /v8-compile-cache-lib@3.0.1:
    resolution: {integrity: sha512-wa7YjyUGfNZngI/vtK0UHAN+lgDCxBPCylVXGp0zu59Fz5aiGtNXaq3DhIov063MorB+VfufLh3JlF2KdTK3xg==}
    dev: true

  /v8-compile-cache@2.4.0:
    resolution: {integrity: sha512-ocyWc3bAHBB/guyqJQVI5o4BZkPhznPYUG2ea80Gond/BgNWpap8TOmLSeeQG7bnh2KMISxskdADG59j7zruhw==}
    dev: true

  /v8-to-istanbul@7.1.2:
    resolution: {integrity: sha512-TxNb7YEUwkLXCQYeudi6lgQ/SZrzNO4kMdlqVxaZPUIUjCv6iSSypUQX70kNBSERpQ8fk48+d61FXk+tgqcWow==}
    engines: {node: '>=10.10.0'}
    dependencies:
      '@types/istanbul-lib-coverage': 2.0.6
      convert-source-map: 1.9.0
      source-map: 0.7.4
    dev: true

  /validate-npm-package-license@3.0.4:
    resolution: {integrity: sha512-DpKm2Ui/xN7/HQKCtpZxoRWBhZ9Z0kqtygG8XCgNQ8ZlDnxuQmWhj566j8fN4Cu3/JmbhsDo7fcAJq4s9h27Ew==}
    dependencies:
      spdx-correct: 3.2.0
      spdx-expression-parse: 3.0.1
    dev: true

  /vm-browserify@1.1.2:
    resolution: {integrity: sha512-2ham8XPWTONajOR0ohOKOHXkm3+gaBmGut3SRuu75xLd/RRaY6vqgh8NBYYk7+RW3u5AtzPQZG8F10LHkl0lAQ==}
    dev: true

  /vscode-oniguruma@1.7.0:
    resolution: {integrity: sha512-L9WMGRfrjOhgHSdOYgCt/yRMsXzLDJSL7BPrOZt73gU0iWO4mpqzqQzOz5srxqTvMBaR0XZTSrVWo4j55Rc6cA==}
    dev: true

  /vscode-textmate@8.0.0:
    resolution: {integrity: sha512-AFbieoL7a5LMqcnOF04ji+rpXadgOXnZsxQr//r83kLPr7biP7am3g9zbaZIaBGwBRWeSvoMD4mgPdX3e4NWBg==}
    dev: true

  /w3c-hr-time@1.0.2:
    resolution: {integrity: sha512-z8P5DvDNjKDoFIHK7q8r8lackT6l+jo/Ye3HOle7l9nICP9lf1Ci25fy9vHd0JOWewkIFzXIEig3TdKT7JQ5fQ==}
    deprecated: Use your platform's native performance.now() and performance.timeOrigin.
    dependencies:
      browser-process-hrtime: 1.0.0
    dev: true

  /w3c-xmlserializer@2.0.0:
    resolution: {integrity: sha512-4tzD0mF8iSiMiNs30BiLO3EpfGLZUT2MSX/G+o7ZywDzliWQ3OPtTZ0PTC3B3ca1UAf4cJMHB+2Bf56EriJuRA==}
    engines: {node: '>=10'}
    dependencies:
      xml-name-validator: 3.0.0
    dev: true

  /walker@1.0.8:
    resolution: {integrity: sha512-ts/8E8l5b7kY0vlWLewOkDXMmPdLcVV4GmOQLyxuSswIJsweeFZtAsMF7k1Nszz+TYBQrlYRmzOnr398y1JemQ==}
    dependencies:
      makeerror: 1.0.12
    dev: true

  /wcwidth@1.0.1:
    resolution: {integrity: sha512-XHPEwS0q6TaxcvG85+8EYkbiCux2XtWG2mkc47Ng2A77BQu9+DqIOJldST4HgPkuea7dvKSj5VgX3P1d4rW8Tg==}
    dependencies:
      defaults: 1.0.4
    dev: true

  /webcrypto-core@1.7.9:
    resolution: {integrity: sha512-FE+a4PPkOmBbgNDIyRmcHhgXn+2ClRl3JzJdDu/P4+B8y81LqKe6RAsI9b3lAOHe1T1BMkSjsRHTYRikImZnVA==}
    dependencies:
      '@peculiar/asn1-schema': 2.3.8
      '@peculiar/json-schema': 1.1.12
      asn1js: 3.0.5
      pvtsutils: 1.3.5
      tslib: 2.6.2
    dev: false

  /webidl-conversions@3.0.1:
    resolution: {integrity: sha512-2JAn3z8AR6rjK8Sm8orRC0h/bcl/DqL7tRPdGZ4I1CjdF+EaMLmYxBHyXuKL849eucPFhvBoxMsflfOb8kxaeQ==}
    requiresBuild: true

  /webidl-conversions@4.0.2:
    resolution: {integrity: sha512-YQ+BmxuTgd6UXZW3+ICGfyqRyHXVlD5GtQr5+qjiNW7bF0cqrzX500HVXPBOvgXb5YnzDd+h0zqyv61KUD7+Sg==}
    dev: true

  /webidl-conversions@5.0.0:
    resolution: {integrity: sha512-VlZwKPCkYKxQgeSbH5EyngOmRp7Ww7I9rQLERETtf5ofd9pGeswWiOtogpEO850jziPRarreGxn5QIiTqpb2wA==}
    engines: {node: '>=8'}
    dev: true

  /webidl-conversions@6.1.0:
    resolution: {integrity: sha512-qBIvFLGiBpLjfwmYAaHPXsn+ho5xZnGvyGvsarywGNc8VyQJUMHJ8OBKGGrPER0okBeMDaan4mNBlgBROxuI8w==}
    engines: {node: '>=10.4'}
    dev: true

  /whatwg-encoding@1.0.5:
    resolution: {integrity: sha512-b5lim54JOPN9HtzvK9HFXvBma/rnfFeqsic0hSpjtDbVxR3dJKLc+KB4V6GgiGOvl7CY/KNh8rxSo9DKQrnUEw==}
    dependencies:
      iconv-lite: 0.4.24
    dev: true

  /whatwg-mimetype@2.3.0:
    resolution: {integrity: sha512-M4yMwr6mAnQz76TbJm914+gPpB/nCwvZbJU28cUD6dR004SAxDLOOSUaB1JDRqLtaOV/vi0IC5lEAGFgrjGv/g==}
    dev: true

  /whatwg-url@5.0.0:
    resolution: {integrity: sha512-saE57nupxk6v3HY35+jzBwYa0rKSy0XR8JSxZPwgLr7ys0IBzhGviA1/TUGJLmSVqs8pb9AnvICXEuOHLprYTw==}
    requiresBuild: true
    dependencies:
      tr46: 0.0.3
      webidl-conversions: 3.0.1

  /whatwg-url@7.1.0:
    resolution: {integrity: sha512-WUu7Rg1DroM7oQvGWfOiAK21n74Gg+T4elXEQYkOhtyLeWiJFoOGLXPKI/9gzIie9CtwVLm8wtw6YJdKyxSjeg==}
    dependencies:
      lodash.sortby: 4.7.0
      tr46: 1.0.1
      webidl-conversions: 4.0.2
    dev: true

  /whatwg-url@8.7.0:
    resolution: {integrity: sha512-gAojqb/m9Q8a5IV96E3fHJM70AzCkgt4uXYX2O7EmuyOnLrViCQlsEBmF9UQIu3/aeAIp2U17rtbpZWNntQqdg==}
    engines: {node: '>=10'}
    dependencies:
      lodash: 4.17.21
      tr46: 2.1.0
      webidl-conversions: 6.1.0
    dev: true

  /which-boxed-primitive@1.0.2:
    resolution: {integrity: sha512-bwZdv0AKLpplFY2KZRX6TvyuN7ojjr7lwkg6ml0roIy9YeuSr7JS372qlNW18UQYzgYK9ziGcerWqZOmEn9VNg==}
    dependencies:
      is-bigint: 1.0.4
      is-boolean-object: 1.1.2
      is-number-object: 1.0.7
      is-string: 1.0.7
      is-symbol: 1.0.4
    dev: true

  /which-module@2.0.1:
    resolution: {integrity: sha512-iBdZ57RDvnOR9AGBhML2vFZf7h8vmBjhoaZqODJBFWHVtKkDmKuHai3cx5PgVMrX5YDNp27AofYbAwctSS+vhQ==}
    dev: true

  /which-pm@2.0.0:
    resolution: {integrity: sha512-Lhs9Pmyph0p5n5Z3mVnN0yWcbQYUAD7rbQUiMsQxOJ3T57k7RFe35SUwWMf7dsbDZks1uOmw4AecB/JMDj3v/w==}
    engines: {node: '>=8.15'}
    dependencies:
      load-yaml-file: 0.2.0
      path-exists: 4.0.0
    dev: true

  /which-typed-array@1.1.15:
    resolution: {integrity: sha512-oV0jmFtUky6CXfkqehVvBP/LSWJ2sy4vWMioiENyJLePrBO/yKyV9OyJySfAKosh+RYkIl5zJCNZ8/4JncrpdA==}
    engines: {node: '>= 0.4'}
    dependencies:
      available-typed-arrays: 1.0.7
      call-bind: 1.0.7
      for-each: 0.3.3
      gopd: 1.0.1
      has-tostringtag: 1.0.2
    dev: true

  /which@1.3.1:
    resolution: {integrity: sha512-HxJdYWq1MTIQbJ3nw0cqssHoTNU267KlrDuGZ1WYlxDStUtKUhOaJmh112/TZmHxxUfuJqPXSOm7tDyas0OSIQ==}
    hasBin: true
    dependencies:
      isexe: 2.0.0
    dev: true

  /which@2.0.2:
    resolution: {integrity: sha512-BLI3Tl1TW3Pvl70l3yq3Y64i+awpwXqsGBYWkkqMtnbXgrMD+yj7rhW0kuEDxzJaYXGjEW5ogapKNMEKNMjibA==}
    engines: {node: '>= 8'}
    hasBin: true
    dependencies:
      isexe: 2.0.0
    dev: true

  /wrap-ansi@6.2.0:
    resolution: {integrity: sha512-r6lPcBGxZXlIcymEu7InxDMhdW0KDxpLgoFLcguasxCaJ/SOIZwINatK9KY/tf+ZrlywOKU0UDj3ATXUBfxJXA==}
    engines: {node: '>=8'}
    dependencies:
      ansi-styles: 4.3.0
      string-width: 4.2.3
      strip-ansi: 6.0.1
    dev: true

  /wrap-ansi@7.0.0:
    resolution: {integrity: sha512-YVGIj2kamLSTxw6NsZjoBxfSwsn0ycdesmc4p+Q21c5zPuZ1pl+NfxVdxPtdHvmNVOQ6XSYG4AUtyt/Fi7D16Q==}
    engines: {node: '>=10'}
    dependencies:
      ansi-styles: 4.3.0
      string-width: 4.2.3
      strip-ansi: 6.0.1
    dev: true

  /wrappy@1.0.2:
    resolution: {integrity: sha512-l4Sp/DRseor9wL6EvV2+TuQn63dMkPjZ/sp9XkghTEbV9KlPS1xUsZ3u7/IQO4wxtcFB4bgpQPRcR3QCvezPcQ==}
    dev: true

  /write-file-atomic@3.0.3:
    resolution: {integrity: sha512-AvHcyZ5JnSfq3ioSyjrBkH9yW4m7Ayk8/9My/DD9onKeu/94fwrMocemO2QAJFAlnnDN+ZDS+ZjAR5ua1/PV/Q==}
    dependencies:
      imurmurhash: 0.1.4
      is-typedarray: 1.0.0
      signal-exit: 3.0.7
      typedarray-to-buffer: 3.1.5
    dev: true

  /ws@7.5.9:
    resolution: {integrity: sha512-F+P9Jil7UiSKSkppIiD94dN07AwvFixvLIj1Og1Rl9GGMuNipJnV9JzjD6XuqmAeiswGvUmNLjr5cFuXwNS77Q==}
    engines: {node: '>=8.3.0'}
    peerDependencies:
      bufferutil: ^4.0.1
      utf-8-validate: ^5.0.2
    peerDependenciesMeta:
      bufferutil:
        optional: true
      utf-8-validate:
        optional: true
    dev: true

  /xml-name-validator@3.0.0:
    resolution: {integrity: sha512-A5CUptxDsvxKJEU3yO6DuWBSJz/qizqzJKOMIfUJHETbBw/sFaDxgd6fxm1ewUaM0jZ444Fc5vC5ROYurg/4Pw==}
    dev: true

  /xmlchars@2.2.0:
    resolution: {integrity: sha512-JZnDKK8B0RCDw84FNdDAIpZK+JuJw+s7Lz8nksI7SIuU3UXJJslUthsi+uWBUYOwPFwW7W7PRLRfUKpxjtjFCw==}
    dev: true

  /xtend@4.0.2:
    resolution: {integrity: sha512-LKYU1iAXJXUgAXn9URjiu+MWhyUXHsvfp7mcuYm9dSUKK0/CjtrUwFAxD82/mCWbtLsGjFIad0wIsod4zrTAEQ==}
    engines: {node: '>=0.4'}

  /y18n@4.0.3:
    resolution: {integrity: sha512-JKhqTOwSrqNA1NY5lSztJ1GrBiUodLMmIZuLiDaMRJ+itFd+ABVE8XBjOvIWL+rSqNDC74LCSFmlb/U4UZ4hJQ==}
    dev: true

  /y18n@5.0.8:
    resolution: {integrity: sha512-0pfFzegeDWJHJIAmTLRP2DwHjdF5s7jo9tuztdQxAhINCdvS+3nGINqPd00AphqJR/0LhANUS6/+7SCb98YOfA==}
    engines: {node: '>=10'}
    dev: true

  /yallist@2.1.2:
    resolution: {integrity: sha512-ncTzHV7NvsQZkYe1DW7cbDLm0YpzHmZF5r/iyP3ZnQtMiJ+pjzisCiMNI+Sj+xQF5pXhSHxSB3uDbsBTzY/c2A==}
    dev: true

  /yallist@3.1.1:
    resolution: {integrity: sha512-a4UGQaWPH59mOXUYnAG2ewncQS4i4F43Tv3JoAM+s2VDAmS9NsK8GpDMLrCHPksFT7h3K6TOoUNn2pb7RoXx4g==}
    dev: true

  /yallist@4.0.0:
    resolution: {integrity: sha512-3wdGidZyq5PB084XLES5TpOSRA3wjXAlIWMhum2kRcv/41Sn2emQ0dycQW4uZXLejwKvg6EsvbdlVL+FYEct7A==}
    dev: true

  /yargs-parser@18.1.3:
    resolution: {integrity: sha512-o50j0JeToy/4K6OZcaQmW6lyXXKhq7csREXcDwk2omFPJEwUNOVtJKvmDr9EI1fAJZUyZcRF7kxGBWmRXudrCQ==}
    engines: {node: '>=6'}
    dependencies:
      camelcase: 5.3.1
      decamelize: 1.2.0
    dev: true

  /yargs-parser@20.2.9:
    resolution: {integrity: sha512-y11nGElTIV+CT3Zv9t7VKl+Q3hTQoT9a1Qzezhhl6Rp21gJ/IVTW7Z3y9EWXhuUBC2Shnf+DX0antecpAwSP8w==}
    engines: {node: '>=10'}
    dev: true

  /yargs-parser@21.1.1:
    resolution: {integrity: sha512-tVpsJW7DdjecAiFpbIB1e3qxIQsE6NoPc5/eTdrbbIC4h0LVsWhnoa3g+m2HclBIujHzsxZ4VJVA+GUuc2/LBw==}
    engines: {node: '>=12'}
    dev: true

  /yargs@15.4.1:
    resolution: {integrity: sha512-aePbxDmcYW++PaqBsJ+HYUFwCdv4LVvdnhBy78E57PIor8/OVvhMrADFFEDh8DHDFRv/O9i3lPhsENjO7QX0+A==}
    engines: {node: '>=8'}
    dependencies:
      cliui: 6.0.0
      decamelize: 1.2.0
      find-up: 4.1.0
      get-caller-file: 2.0.5
      require-directory: 2.1.1
      require-main-filename: 2.0.0
      set-blocking: 2.0.0
      string-width: 4.2.3
      which-module: 2.0.1
      y18n: 4.0.3
      yargs-parser: 18.1.3
    dev: true

  /yargs@17.7.2:
    resolution: {integrity: sha512-7dSzzRQ++CKnNI/krKnYRV7JKKPUXMEh61soaHKg9mrWEhzFWhFnxPxGl+69cD1Ou63C13NUPCnmIcrvqCuM6w==}
    engines: {node: '>=12'}
    dependencies:
      cliui: 8.0.1
      escalade: 3.1.2
      get-caller-file: 2.0.5
      require-directory: 2.1.1
      string-width: 4.2.3
      y18n: 5.0.8
      yargs-parser: 21.1.1
    dev: true

  /yn@3.1.1:
    resolution: {integrity: sha512-Ux4ygGWsu2c7isFWe8Yu1YluJmqVhxqK2cLXNQA5AcC3QfbGNpM7fu0Y8b/z16pXLnFxZYvWhd3fhBY9DLmC6Q==}
    engines: {node: '>=6'}
    dev: true

  /yocto-queue@0.1.0:
    resolution: {integrity: sha512-rVksvsnNCdJ/ohGc6xgPwyN8eheCxsiLM8mxuE/t/mOVqJewPuO1miLpTHQiRgTKCLexL4MeAFVagts7HmNZ2Q==}
    engines: {node: '>=10'}
    dev: true<|MERGE_RESOLUTION|>--- conflicted
+++ resolved
@@ -178,26 +178,6 @@
         version: 4.0.0
 
   packages/crypto:
-<<<<<<< HEAD
-    specifiers:
-      '@near-js/types': workspace:*
-      '@near-js/utils': workspace:*
-      '@noble/curves': 1.2.0
-      '@types/node': 18.11.18
-      borsh: 1.0.0
-      jest: 26.0.1
-      randombytes: 2.1.0
-      secp256k1: ^5.0.0
-      ts-jest: 26.5.6
-      typescript: 4.9.4
-    dependencies:
-      '@near-js/types': link:../types
-      '@near-js/utils': link:../utils
-      '@noble/curves': 1.2.0
-      borsh: 1.0.0
-      randombytes: 2.1.0
-      secp256k1: 5.0.0
-=======
     dependencies:
       '@near-js/types':
         specifier: workspace:*
@@ -217,7 +197,6 @@
       secp256k1:
         specifier: ^5.0.0
         version: 5.0.0
->>>>>>> 15d00f3d
     devDependencies:
       '@types/node':
         specifier: 18.11.18
@@ -6787,19 +6766,11 @@
     resolution: {integrity: sha512-1nh45deeb5olNY7eX82BkPO7SSxR5SSYJiPTrTdFUVYwAl8CKMA5N9PjTYkHiRjisVcxcQ1HXdLhx2qxxJzLNQ==}
     dev: true
 
-<<<<<<< HEAD
-  /node-addon-api/5.1.0:
-    resolution: {integrity: sha512-eh0GgfEkpnoWDq+VY8OyvYhFEzBk6jIYbRKdIlyTiAXIVJ8PyBaKb0rp7oDtoddbdoHWhq8wwr+XZ81F1rpNdA==}
-    dev: false
-
-  /node-cleanup/2.1.2:
-=======
   /node-addon-api@5.1.0:
     resolution: {integrity: sha512-eh0GgfEkpnoWDq+VY8OyvYhFEzBk6jIYbRKdIlyTiAXIVJ8PyBaKb0rp7oDtoddbdoHWhq8wwr+XZ81F1rpNdA==}
     dev: false
 
   /node-cleanup@2.1.2:
->>>>>>> 15d00f3d
     resolution: {integrity: sha512-qN8v/s2PAJwGUtr1/hYTpNKlD6Y9rc4p8KSmJXyGdYGZsDGKXrGThikLFP9OCHFeLeEpQzPwiAtdIvBLqm//Hw==}
     dev: true
 
@@ -6830,20 +6801,12 @@
     dev: false
     optional: true
 
-<<<<<<< HEAD
-  /node-gyp-build/4.8.0:
-=======
   /node-gyp-build@4.8.0:
->>>>>>> 15d00f3d
     resolution: {integrity: sha512-u6fs2AEUljNho3EYTJNBfImO5QTo/J/1Etd+NVdCj7qWKUSN/bSLkZwhDv7I+w/MSC6qJ4cknepkAYykDdK8og==}
     hasBin: true
     dev: false
 
-<<<<<<< HEAD
-  /node-int64/0.4.0:
-=======
   /node-int64@0.4.0:
->>>>>>> 15d00f3d
     resolution: {integrity: sha512-O5lz91xSOeoXP6DulyHfllpq+Eg00MWitZIbtPfoSEvqIHdl5gfcY6hYzDWnj0qD5tz52PI08u9qUvSVeUBeHw==}
     dev: true
 
@@ -7717,11 +7680,7 @@
       xmlchars: 2.2.0
     dev: true
 
-<<<<<<< HEAD
-  /secp256k1/5.0.0:
-=======
   /secp256k1@5.0.0:
->>>>>>> 15d00f3d
     resolution: {integrity: sha512-TKWX8xvoGHrxVdqbYeZM9w+izTF4b9z3NhSaDkdn81btvuh+ivbIMGT/zQvDtTFWhRlThpoz6LEYTr7n8A5GcA==}
     engines: {node: '>=14.0.0'}
     requiresBuild: true
@@ -7731,11 +7690,7 @@
       node-gyp-build: 4.8.0
     dev: false
 
-<<<<<<< HEAD
-  /semver/5.7.2:
-=======
   /semver@5.7.2:
->>>>>>> 15d00f3d
     resolution: {integrity: sha512-cBznnQ9KjJqU67B52RMC65CMarK2600WFnbkcaiwWq3xy/5haFJlshgnpjovMVJ+Hff49d8GEn0b87C5pDQ10g==}
     hasBin: true
     dev: true

'use strict';

import BN from 'bn.js';
import depd from 'depd';
import {
    transfer,
    createAccount,
    signTransaction,
    deployContract,
    addKey,
    functionCall,
    fullAccessKey,
    functionCallAccessKey,
    deleteKey,
    stake,
    deleteAccount,
    Action,
    SignedTransaction
} from './transaction';
import { FinalExecutionOutcome, TypedError, ErrorContext } from './providers';
import { Finality, BlockId, ViewStateResult, AccountView, AccessKeyView, CodeResult, AccessKeyList, AccessKeyInfoView, FunctionCallPermissionView } from './providers/provider';
import { Connection } from './connection';
import { baseDecode, baseEncode } from 'borsh';
import { PublicKey } from './utils/key_pair';
import { PositionalArgsError } from './utils/errors';
import { parseRpcError, parseResultError } from './utils/rpc_errors';
import { ServerError } from './generated/rpc_error_types';

import exponentialBackoff from './utils/exponential-backoff';

// Default amount of gas to be sent with the function calls. Used to pay for the fees
// incurred while running the contract execution. The unused amount will be refunded back to
// the originator.
// Due to protocol changes that charge upfront for the maximum possible gas price inflation due to
// full blocks, the price of max_prepaid_gas is decreased to `300 * 10**12`.
// For discussion see https://github.com/nearprotocol/NEPs/issues/67
const DEFAULT_FUNC_CALL_GAS = new BN('30000000000000');

// Default number of retries with different nonce before giving up on a transaction.
const TX_NONCE_RETRY_NUMBER = 12;

// Default wait until next retry in millis.
const TX_NONCE_RETRY_WAIT = 500;

// Exponential back off for waiting to retry.
const TX_NONCE_RETRY_WAIT_BACKOFF = 1.5;

export interface AccountBalance {
    total: string;
    stateStaked: string;
    staked: string;
    available: string;
}

export interface AccountAuthorizedApp {
    contractId: string;
    amount: string;
    publicKey: PublicKey;
}

interface ReceiptLogWithFailure {
    receiptIds: [string];
    logs: [string];
    failure: ServerError;
}

function parseJsonFromRawResponse (response: Uint8Array): any {
    return JSON.parse(Buffer.from(response).toString());
}

/**
 * More information on [the Account spec](https://nomicon.io/DataStructures/Account.html)
 */
export class Account {
    readonly connection: Connection;
    readonly accountId: string;

    protected get ready(): Promise<void> {
        const deprecate = depd('Account.ready()');
        deprecate('not needed anymore, always ready');
        return Promise.resolve();
    }

    constructor(connection: Connection, accountId: string) {
        this.connection = connection;
        this.accountId = accountId;
    }

    async fetchState(): Promise<void> {
        const deprecate = depd('Account.fetchState()');
        deprecate('use `Account.state()` instead');
    }

    /**
     * Returns the state of a NEAR account
     * @returns {Promise<AccountView>}
     */
    async state(): Promise<AccountView> {
        return this.connection.provider.query<AccountView>({
            request_type: 'view_account',
            account_id: this.accountId,
            finality: 'optimistic'
        });
    }

    private printLogsAndFailures(contractId: string, results: [ReceiptLogWithFailure]) {
        for (const result of results) {
            console.log(`Receipt${result.receiptIds.length > 1 ? 's' : ''}: ${result.receiptIds.join(', ')}`);
            this.printLogs(contractId, result.logs, '\t');
            if (result.failure) {
                console.warn(`\tFailure [${contractId}]: ${result.failure}`);
            }
        }
    }

    private printLogs(contractId: string, logs: string[], prefix = '') {
        for (const log of logs) {
            console.log(`${prefix}Log [${contractId}]: ${log}`);
        }
    }

    protected async signTransaction(receiverId: string, actions: Action[]): Promise<[Uint8Array, SignedTransaction]> {
        const accessKeyInfo = await this.findAccessKey(receiverId, actions);
        if (!accessKeyInfo) {
            throw new TypedError(`Can not sign transactions for account ${this.accountId} on network ${this.connection.networkId}, no matching key pair found in ${this.connection.signer}.`, 'KeyNotFound');
        }
        const { accessKey } = accessKeyInfo;

        const block = await this.connection.provider.block({ finality: 'final' });
        const blockHash = block.header.hash;

        const nonce = ++accessKey.nonce;
        return await signTransaction(
            receiverId, nonce, actions, baseDecode(blockHash), this.connection.signer, this.accountId, this.connection.networkId
        );
    }

    /**
     * @param receiverId NEAR account receiving the transaction
     * @param actions The transaction [Action as described in the spec](https://nomicon.io/RuntimeSpec/Actions.html).
     * @returns {Promise<FinalExecutionOutcome>}
     */
    protected async signAndSendTransaction(receiverId: string, actions: Action[]): Promise<FinalExecutionOutcome> {
        let txHash, signedTx;
        // TODO: TX_NONCE (different constants for different uses of exponentialBackoff?)
        const result = await exponentialBackoff(TX_NONCE_RETRY_WAIT, TX_NONCE_RETRY_NUMBER, TX_NONCE_RETRY_WAIT_BACKOFF, async () => {
            [txHash, signedTx] = await this.signTransaction(receiverId, actions);
            const publicKey = signedTx.transaction.publicKey;

            try {
                return await this.connection.provider.sendTransaction(signedTx);
            } catch (error) {
                if (error.type === 'InvalidNonce') {
                    console.warn(`Retrying transaction ${receiverId}:${baseEncode(txHash)} with new nonce.`);
                    delete this.accessKeyByPublicKeyCache[publicKey.toString()];
                    return null;
                }

                error.context = new ErrorContext(baseEncode(txHash));
                throw error;
            }
        });
        if (!result) {
            // TODO: This should have different code actually, as means "transaction not submitted for sure"
            throw new TypedError('nonce retries exceeded for transaction. This usually means there are too many parallel requests with the same access key.', 'RetriesExceeded');
        }

        const flatLogs = [result.transaction_outcome, ...result.receipts_outcome].reduce((acc, it) => {
            if (it.outcome.logs.length ||
                (typeof it.outcome.status === 'object' && typeof it.outcome.status.Failure === 'object')) {
                return acc.concat({
                    'receiptIds': it.outcome.receipt_ids,
                    'logs': it.outcome.logs,
                    'failure': typeof it.outcome.status.Failure != 'undefined' ? parseRpcError(it.outcome.status.Failure) : null
                });
            } else return acc;
        }, []);
        this.printLogsAndFailures(signedTx.transaction.receiverId, flatLogs);

        if (typeof result.status === 'object' && typeof result.status.Failure === 'object') {
            // if error data has error_message and error_type properties, we consider that node returned an error in the old format
            if (result.status.Failure.error_message && result.status.Failure.error_type) {
                throw new TypedError(
                    `Transaction ${result.transaction_outcome.id} failed. ${result.status.Failure.error_message}`,
                    result.status.Failure.error_type);
            } else {
                throw parseResultError(result);
            }
        }
        // TODO: if Tx is Unknown or Started.
        return result;
    }

    accessKeyByPublicKeyCache: { [key: string]: AccessKeyView } = {}

<<<<<<< HEAD
    private async findAccessKey(receiverId: string, actions: Action[]): Promise<{publicKey: PublicKey; accessKey: AccessKeyView}> {
        // TODO: Find matching access key based on transaction
=======
    async findAccessKey(receiverId: string, actions: Action[]): Promise<{publicKey: PublicKey; accessKey: AccessKey}> {
        // TODO: Find matching access key based on transaction (i.e. receiverId and actions)
>>>>>>> 2c2d639a
        const publicKey = await this.connection.signer.getPublicKey(this.accountId, this.connection.networkId);
        if (!publicKey) {
            return null;
        }

        const cachedAccessKey = this.accessKeyByPublicKeyCache[publicKey.toString()];
        if (cachedAccessKey !== undefined) {
            return { publicKey, accessKey: cachedAccessKey };
        }

        try {
            const accessKey = await this.connection.provider.query<AccessKeyView>({
                request_type: 'view_access_key',
                account_id: this.accountId,
                public_key: publicKey.toString(),
                finality: 'optimistic'
            });
            this.accessKeyByPublicKeyCache[publicKey.toString()] = accessKey;
            return { publicKey, accessKey };
        } catch (e) {
            if (e.type == 'AccessKeyDoesNotExist') {
                return null;
            }

            throw e;
        }
    }

    /**
     * @param contractId NEAR account where the contract is deployed
     * @param publicKey The public key to add while signing and sending the transaction
     * @param data The compiled contract code
     * @returns {Promise<Account>}
     */
    async createAndDeployContract(contractId: string, publicKey: string | PublicKey, data: Uint8Array, amount: BN): Promise<Account> {
        const accessKey = fullAccessKey();
        await this.signAndSendTransaction(contractId, [createAccount(), transfer(amount), addKey(PublicKey.from(publicKey), accessKey), deployContract(data)]);
        const contractAccount = new Account(this.connection, contractId);
        return contractAccount;
    }

    /**
     * @param receiverId NEAR account receiving Ⓝ
     * @param amount Amount to send in yoctoⓃ
     * @returns {Promise<FinalExecutionOutcome>}
     */
    async sendMoney(receiverId: string, amount: BN): Promise<FinalExecutionOutcome> {
        return this.signAndSendTransaction(receiverId, [transfer(amount)]);
    }

    /**
     * @param newAccountId NEAR account name to be created
     * @param publicKey A public key created from the masterAccount
     * @returns {Promise<FinalExecutionOutcome>}
     */
    async createAccount(newAccountId: string, publicKey: string | PublicKey, amount: BN): Promise<FinalExecutionOutcome> {
        const accessKey = fullAccessKey();
        return this.signAndSendTransaction(newAccountId, [createAccount(), transfer(amount), addKey(PublicKey.from(publicKey), accessKey)]);
    }

    /**
     * @param beneficiaryId The NEAR account that will receive the remaining Ⓝ balance from the account being deleted
     * @returns void
     */
    async deleteAccount(beneficiaryId: string) {
        return this.signAndSendTransaction(this.accountId, [deleteAccount(beneficiaryId)]);
    }

    /**
     * @param data The compiled contract code
     * @returns {Promise<FinalExecutionOutcome>}
     */
    async deployContract(data: Uint8Array): Promise<FinalExecutionOutcome> {
        return this.signAndSendTransaction(this.accountId, [deployContract(data)]);
    }

    /**
     * @param contractId NEAR account where the contract is deployed
     * @param methodName The method name on the contract as it is written in the contract code
     * @param args arguments to pass to method. Can be either plain JS object which gets serialized as JSON automatically
     *  or `Uint8Array` instance which represents bytes passed as is.
     * @param gas max amount of gas that method call can use
      * @param deposit amount of NEAR (in yoctoNEAR) to send together with the call
     * @returns {Promise<FinalExecutionOutcome>}
     */
    async functionCall(contractId: string, methodName: string, args: any, gas?: BN, amount?: BN): Promise<FinalExecutionOutcome> {
        args = args || {};
        this.validateArgs(args);
        return this.signAndSendTransaction(contractId, [functionCall(methodName, args, gas || DEFAULT_FUNC_CALL_GAS, amount)]);
    }

    /**
     * @param publicKey A public key to be associated with the contract
     * @param contractId NEAR account where the contract is deployed
     * @param methodNames The method names on the contract that should be allowed to be called. Pass null for no method names and '' or [] for any method names.
     * @param amount Payment in yoctoⓃ that is sent to the contract during this function call
     * @returns {Promise<FinalExecutionOutcome>}
     * TODO: expand this API to support more options.
     */
    async addKey(publicKey: string | PublicKey, contractId?: string, methodNames?: string|string[], amount?: BN): Promise<FinalExecutionOutcome> {
        if (!methodNames) {
            methodNames = [];
        }
        if (!Array.isArray(methodNames)) {
            methodNames = [methodNames];
        }
        let accessKey;
        if (!contractId) {
            accessKey = fullAccessKey();
        } else {
            accessKey = functionCallAccessKey(contractId, methodNames, amount);
        }
        return this.signAndSendTransaction(this.accountId, [addKey(PublicKey.from(publicKey), accessKey)]);
    }

    /**
     * @param publicKey The public key to be deleted
     * @returns {Promise<FinalExecutionOutcome>}
     */
    async deleteKey(publicKey: string | PublicKey): Promise<FinalExecutionOutcome> {
        return this.signAndSendTransaction(this.accountId, [deleteKey(PublicKey.from(publicKey))]);
    }

    /**
     * @param publicKey The public key for the account that's staking
     * @param amount The account to stake in yoctoⓃ
     * @returns {Promise<FinalExecutionOutcome>}
     */
    async stake(publicKey: string | PublicKey, amount: BN): Promise<FinalExecutionOutcome> {
        return this.signAndSendTransaction(this.accountId, [stake(amount, PublicKey.from(publicKey))]);
    }

    private validateArgs(args: any) {
        const isUint8Array = args.byteLength !== undefined && args.byteLength === args.length;
        if (isUint8Array) {
            return;
        }

        if (Array.isArray(args) || typeof args !== 'object') {
            throw new PositionalArgsError();
        }
    }

    /**
     * @param contractId NEAR account where the contract is deployed
     * @param methodName The view-only method (no state mutations) name on the contract as it is written in the contract code
     * @param args Any arguments to the view contract method, wrapped in JSON
     * @returns {Promise<any>}
     */
    async viewFunction(
        contractId: string,
        methodName: string,
        args: any = {},
        { parse = parseJsonFromRawResponse } = {}
    ): Promise<any> {
        this.validateArgs(args);
        
        const result = await this.connection.provider.query<CodeResult>({
            request_type: 'call_function',
            account_id: contractId,
            method_name: methodName,
            args_base64: Buffer.from(JSON.stringify(args)).toString('base64'),
            finality: 'optimistic'
        });

        if (result.logs) {
            this.printLogs(contractId, result.logs);
        }

        return result.result && result.result.length > 0 && parse(Buffer.from(result.result));
    }

    /**
     * See https://docs.near.org/docs/develop/front-end/rpc#view-contract-state
     *
     * Returns the state (key value pairs) of this account's contract based on the key prefix.
     * Pass an empty string for prefix if you would like to return the entire state.
     *
     * @param prefix allows to filter which keys should be returned. Empty prefix means all keys. String prefix is utf-8 encoded.
     * @param blockQuery specifies which block to query state at. By default returns last "optimistic" block (i.e. not necessarily finalized).
     */
<<<<<<< HEAD
    async viewState(prefix: string | Uint8Array, blockQuery: { blockId: BlockId } | { finality: Finality } = { finality: 'optimistic' } ): Promise<Array<{ key: Buffer; value: Buffer}>> {
        const { values } = await this.connection.provider.query<ViewStateResult>({
=======
    async viewState(prefix: string | Uint8Array, blockQuery: { blockId: BlockId } | { finality: Finality } ): Promise<Array<{ key: Buffer; value: Buffer}>> {
        const { blockId, finality } = blockQuery as any || {};
        const { values } = await this.connection.provider.query({
>>>>>>> 2c2d639a
            request_type: 'view_state',
            ...blockQuery,
            account_id: this.accountId,
            prefix_base64: Buffer.from(prefix).toString('base64')
        });

        return values.map(({key, value}) => ({
            key: Buffer.from(key, 'base64'),
            value: Buffer.from(value, 'base64')
        }));
    }

    /**
     * @returns AccessKeyInfoView[].
     */
    async getAccessKeys(): Promise<AccessKeyInfoView[]> {
        const response = await this.connection.provider.query<AccessKeyList>({
            request_type: 'view_access_key_list',
            account_id: this.accountId,
            finality: 'optimistic'
        });
        // A breaking API change introduced extra information into the
        // response, so it now returns an object with a `keys` field instead
        // of an array: https://github.com/nearprotocol/nearcore/pull/1789
        if (Array.isArray(response)) {
            return response;
        }
        return response.keys;
    }

    /**
     * Returns account details in terms of authorized apps and transactions
     * @returns {Promise<{ authorizedApps: AccountAuthorizedApp[] }>}
     */
    async getAccountDetails(): Promise<{ authorizedApps: AccountAuthorizedApp[] }> {
        // TODO: update the response value to return all the different keys, not just app keys.
        // Also if we need this function, or getAccessKeys is good enough.
        const accessKeys = await this.getAccessKeys();
        const authorizedApps = accessKeys
            .filter(item => item.access_key.permission['FunctionCall'] !== undefined)
            .map(item => {
                const perm = (item.access_key.permission as FunctionCallPermissionView);
                return {
                    contractId: perm.FunctionCall.receiver_id,
                    amount: perm.FunctionCall.allowance,
                    publicKey: item.public_key,
                };
            });
        return { authorizedApps };
    }

    /**
     * Returns calculated account balance
     * @returns {Promise<AccountBalance>}
     */
    async getAccountBalance(): Promise<AccountBalance> {
        const protocolConfig = await this.connection.provider.experimental_protocolConfig({ finality: 'final' });
        const state = await this.state();

        const costPerByte = new BN(protocolConfig.runtime_config.storage_amount_per_byte);
        const stateStaked = new BN(state.storage_usage).mul(costPerByte);
        const staked = new BN(state.locked);
        const totalBalance = new BN(state.amount).add(staked);
        const availableBalance = totalBalance.sub(BN.max(staked, stateStaked));

        return {
            total: totalBalance.toString(),
            stateStaked: stateStaked.toString(),
            staked: staked.toString(),
            available: availableBalance.toString()
        };
    }
}<|MERGE_RESOLUTION|>--- conflicted
+++ resolved
@@ -193,13 +193,8 @@
 
     accessKeyByPublicKeyCache: { [key: string]: AccessKeyView } = {}
 
-<<<<<<< HEAD
-    private async findAccessKey(receiverId: string, actions: Action[]): Promise<{publicKey: PublicKey; accessKey: AccessKeyView}> {
-        // TODO: Find matching access key based on transaction
-=======
-    async findAccessKey(receiverId: string, actions: Action[]): Promise<{publicKey: PublicKey; accessKey: AccessKey}> {
+    async findAccessKey(receiverId: string, actions: Action[]): Promise<{publicKey: PublicKey; accessKey: AccessKeyView}> {
         // TODO: Find matching access key based on transaction (i.e. receiverId and actions)
->>>>>>> 2c2d639a
         const publicKey = await this.connection.signer.getPublicKey(this.accountId, this.connection.networkId);
         if (!publicKey) {
             return null;
@@ -381,14 +376,8 @@
      * @param prefix allows to filter which keys should be returned. Empty prefix means all keys. String prefix is utf-8 encoded.
      * @param blockQuery specifies which block to query state at. By default returns last "optimistic" block (i.e. not necessarily finalized).
      */
-<<<<<<< HEAD
     async viewState(prefix: string | Uint8Array, blockQuery: { blockId: BlockId } | { finality: Finality } = { finality: 'optimistic' } ): Promise<Array<{ key: Buffer; value: Buffer}>> {
         const { values } = await this.connection.provider.query<ViewStateResult>({
-=======
-    async viewState(prefix: string | Uint8Array, blockQuery: { blockId: BlockId } | { finality: Finality } ): Promise<Array<{ key: Buffer; value: Buffer}>> {
-        const { blockId, finality } = blockQuery as any || {};
-        const { values } = await this.connection.provider.query({
->>>>>>> 2c2d639a
             request_type: 'view_state',
             ...blockQuery,
             account_id: this.accountId,

'use strict';

import BN from 'bn.js';
import depd from 'depd';
import {
    transfer,
    createAccount,
    signTransaction,
    deployContract,
    addKey,
    functionCall,
    fullAccessKey,
    functionCallAccessKey,
    deleteKey,
    stake,
    deleteAccount,
    AccessKey,
    Action,
    SignedTransaction
} from './transaction';
import { FinalExecutionOutcome, TypedError, ErrorContext } from './providers';
import { Finality, BlockId } from './providers/provider';
import { Connection } from './connection';
import { baseDecode, baseEncode } from 'borsh';
import { PublicKey } from './utils/key_pair';
import { PositionalArgsError } from './utils/errors';
import { parseRpcError, parseResultError } from './utils/rpc_errors';
import { ServerError } from './generated/rpc_error_types';

import exponentialBackoff from './utils/exponential-backoff';

// Default amount of gas to be sent with the function calls. Used to pay for the fees
// incurred while running the contract execution. The unused amount will be refunded back to
// the originator.
// Due to protocol changes that charge upfront for the maximum possible gas price inflation due to
// full blocks, the price of max_prepaid_gas is decreased to `300 * 10**12`.
// For discussion see https://github.com/nearprotocol/NEPs/issues/67
const DEFAULT_FUNC_CALL_GAS = new BN('30000000000000');

// Default number of retries with different nonce before giving up on a transaction.
const TX_NONCE_RETRY_NUMBER = 12;

// Default wait until next retry in millis.
const TX_NONCE_RETRY_WAIT = 500;

// Exponential back off for waiting to retry.
const TX_NONCE_RETRY_WAIT_BACKOFF = 1.5;

export interface AccountState {
    amount: string;
    code_hash: string;
    storage_usage: number;
    locked: string;
}

export interface AccountBalance {
    total: string;
    stateStaked: string;
    staked: string;
    available: string;
}

interface ReceiptLogWithFailure {
    receiptIds: [string];
    logs: [string];
    failure: ServerError;
}

function parseJsonFromRawResponse (response: Uint8Array): any {
    return JSON.parse(Buffer.from(response).toString());
}

/**
 * More information on [the Account spec](https://nomicon.io/DataStructures/Account.html)
 */
export class Account {
    readonly connection: Connection;
    readonly accountId: string;

    protected get ready(): Promise<void> {
        const deprecate = depd('Account.ready()');
        deprecate('not needed anymore, always ready');
        return Promise.resolve();
    }

    constructor(connection: Connection, accountId: string) {
        this.connection = connection;
        this.accountId = accountId;
    }

    async fetchState(): Promise<void> {
        const deprecate = depd('Account.fetchState()');
        deprecate('use `Account.state()` instead');
    }

    /**
     * Returns the state of a NEAR account
     * @returns {Promise<AccountState>}
     */
    async state(): Promise<AccountState> {
        return await this.connection.provider.query(`account/${this.accountId}`, '');
    }

    private printLogsAndFailures(contractId: string, results: [ReceiptLogWithFailure]) {
        for (const result of results) {
            console.log(`Receipt${result.receiptIds.length > 1 ? 's' : ''}: ${result.receiptIds.join(', ')}`);
            this.printLogs(contractId, result.logs, '\t');
            if (result.failure) {
                console.warn(`\tFailure [${contractId}]: ${result.failure}`);
            }
        }
    }

    private printLogs(contractId: string, logs: string[], prefix = '') {
        for (const log of logs) {
            console.log(`${prefix}Log [${contractId}]: ${log}`);
        }
    }

    protected async signTransaction(receiverId: string, actions: Action[]): Promise<[Uint8Array, SignedTransaction]> {
<<<<<<< HEAD
        await this.ready;

        const accessKeyInfo = await this.findAccessKey();
=======
        const accessKeyInfo = await this.findAccessKey(receiverId, actions);
>>>>>>> 960b798f
        if (!accessKeyInfo) {
            throw new TypedError(`Can not sign transactions for account ${this.accountId} on network ${this.connection.networkId}, no matching key pair found in ${this.connection.signer}.`, 'KeyNotFound');
        }
        const { accessKey } = accessKeyInfo;

        const block = await this.connection.provider.block({ finality: 'final' });
        const blockHash = block.header.hash;

        const nonce = ++accessKey.nonce;
        return await signTransaction(
            receiverId, nonce, actions, baseDecode(blockHash), this.connection.signer, this.accountId, this.connection.networkId
        );
    }

    /**
     * @param receiverId NEAR account receiving the transaction
     * @param actions The transaction [Action as described in the spec](https://nomicon.io/RuntimeSpec/Actions.html).
     * @returns {Promise<FinalExecutionOutcome>}
     */
    protected async signAndSendTransaction(receiverId: string, actions: Action[]): Promise<FinalExecutionOutcome> {
        let txHash, signedTx;
        // TODO: TX_NONCE (different constants for different uses of exponentialBackoff?)
        const result = await exponentialBackoff(TX_NONCE_RETRY_WAIT, TX_NONCE_RETRY_NUMBER, TX_NONCE_RETRY_WAIT_BACKOFF, async () => {
            [txHash, signedTx] = await this.signTransaction(receiverId, actions);
            const publicKey = signedTx.transaction.publicKey;

            try {
                return await this.connection.provider.sendTransaction(signedTx);
            } catch (error) {
                if (error.type === 'InvalidNonce') {
                    console.warn(`Retrying transaction ${receiverId}:${baseEncode(txHash)} with new nonce.`);
                    delete this.accessKeyByPublicKeyCache[publicKey.toString()];
                    return null;
                }

                error.context = new ErrorContext(baseEncode(txHash));
                throw error;
            }
        });
        if (!result) {
            // TODO: This should have different code actually, as means "transaction not submitted for sure"
            throw new TypedError('nonce retries exceeded for transaction. This usually means there are too many parallel requests with the same access key.', 'RetriesExceeded');
        }

        const flatLogs = [result.transaction_outcome, ...result.receipts_outcome].reduce((acc, it) => {
            if (it.outcome.logs.length ||
                (typeof it.outcome.status === 'object' && typeof it.outcome.status.Failure === 'object')) {
                return acc.concat({
                    'receiptIds': it.outcome.receipt_ids,
                    'logs': it.outcome.logs,
                    'failure': typeof it.outcome.status.Failure != 'undefined' ? parseRpcError(it.outcome.status.Failure) : null
                });
            } else return acc;
        }, []);
        this.printLogsAndFailures(signedTx.transaction.receiverId, flatLogs);

        if (typeof result.status === 'object' && typeof result.status.Failure === 'object') {
            // if error data has error_message and error_type properties, we consider that node returned an error in the old format
            if (result.status.Failure.error_message && result.status.Failure.error_type) {
                throw new TypedError(
                    `Transaction ${result.transaction_outcome.id} failed. ${result.status.Failure.error_message}`,
                    result.status.Failure.error_type);
            } else {
                throw parseResultError(result);
            }
        }
        // TODO: if Tx is Unknown or Started.
        return result;
    }

    accessKeyByPublicKeyCache: { [key: string]: AccessKey } = {}

    async findAccessKey(): Promise<{publicKey: PublicKey; accessKey: AccessKey}> {
        // TODO: Find matching access key based on transaction
        const publicKey = await this.connection.signer.getPublicKey(this.accountId, this.connection.networkId);
        if (!publicKey) {
            return null;
        }

        const cachedAccessKey = this.accessKeyByPublicKeyCache[publicKey.toString()];
        if (cachedAccessKey !== undefined) {
            return { publicKey, accessKey: cachedAccessKey };
        }

        try {
            const accessKey = await this.connection.provider.query(`access_key/${this.accountId}/${publicKey.toString()}`, '');
            this.accessKeyByPublicKeyCache[publicKey.toString()] = accessKey;
            return { publicKey, accessKey };
        } catch (e) {
            if (e.type == 'AccessKeyDoesNotExist') {
                return null;
            }

            throw e;
        }
    }

    /**
     * @param contractId NEAR account where the contract is deployed
     * @param publicKey The public key to add while signing and sending the transaction
     * @param data The compiled contract code
     * @returns {Promise<Account>}
     */
    async createAndDeployContract(contractId: string, publicKey: string | PublicKey, data: Uint8Array, amount: BN): Promise<Account> {
        const accessKey = fullAccessKey();
        await this.signAndSendTransaction(contractId, [createAccount(), transfer(amount), addKey(PublicKey.from(publicKey), accessKey), deployContract(data)]);
        const contractAccount = new Account(this.connection, contractId);
        return contractAccount;
    }

    /**
     * @param receiverId NEAR account receiving Ⓝ
     * @param amount Amount to send in yoctoⓃ
     * @returns {Promise<FinalExecutionOutcome>}
     */
    async sendMoney(receiverId: string, amount: BN): Promise<FinalExecutionOutcome> {
        return this.signAndSendTransaction(receiverId, [transfer(amount)]);
    }

    /**
     * @param newAccountId NEAR account name to be created
     * @param publicKey A public key created from the masterAccount
     * @returns {Promise<FinalExecutionOutcome>}
     */
    async createAccount(newAccountId: string, publicKey: string | PublicKey, amount: BN): Promise<FinalExecutionOutcome> {
        const accessKey = fullAccessKey();
        return this.signAndSendTransaction(newAccountId, [createAccount(), transfer(amount), addKey(PublicKey.from(publicKey), accessKey)]);
    }

    /**
     * @param beneficiaryId The NEAR account that will receive the remaining Ⓝ balance from the account being deleted
     * @returns void
     */
    async deleteAccount(beneficiaryId: string) {
        return this.signAndSendTransaction(this.accountId, [deleteAccount(beneficiaryId)]);
    }

    /**
     * @param data The compiled contract code
     * @returns {Promise<FinalExecutionOutcome>}
     */
    async deployContract(data: Uint8Array): Promise<FinalExecutionOutcome> {
        return this.signAndSendTransaction(this.accountId, [deployContract(data)]);
    }

    /**
     * @param contractId NEAR account where the contract is deployed
     * @param methodName The method name on the contract as it is written in the contract code
     * @param args arguments to pass to method. Can be either plain JS object which gets serialized as JSON automatically
     *  or `Uint8Array` instance which represents bytes passed as is.
     * @param gas max amount of gas that method call can use
      * @param deposit amount of NEAR (in yoctoNEAR) to send together with the call
     * @returns {Promise<FinalExecutionOutcome>}
     */
    async functionCall(contractId: string, methodName: string, args: any, gas?: BN, amount?: BN): Promise<FinalExecutionOutcome> {
        args = args || {};
        this.validateArgs(args);
        return this.signAndSendTransaction(contractId, [functionCall(methodName, args, gas || DEFAULT_FUNC_CALL_GAS, amount)]);
    }

    /**
     * @param publicKey A public key to be associated with the contract
     * @param contractId NEAR account where the contract is deployed
     * @param methodNames The method names on the contract that should be allowed to be called. Pass null for no method names and '' or [] for any method names.
     * @param amount Payment in yoctoⓃ that is sent to the contract during this function call
     * @returns {Promise<FinalExecutionOutcome>}
     * TODO: expand this API to support more options.
     */
    async addKey(publicKey: string | PublicKey, contractId?: string, methodNames?: string|string[], amount?: BN): Promise<FinalExecutionOutcome> {
        if (!methodNames) {
            methodNames = [];
        }
        if (!Array.isArray(methodNames)) {
            methodNames = [methodNames];
        }
        let accessKey;
        if (!contractId) {
            accessKey = fullAccessKey();
        } else {
            accessKey = functionCallAccessKey(contractId, methodNames, amount);
        }
        return this.signAndSendTransaction(this.accountId, [addKey(PublicKey.from(publicKey), accessKey)]);
    }

    /**
     * @param publicKey The public key to be deleted
     * @returns {Promise<FinalExecutionOutcome>}
     */
    async deleteKey(publicKey: string | PublicKey): Promise<FinalExecutionOutcome> {
        return this.signAndSendTransaction(this.accountId, [deleteKey(PublicKey.from(publicKey))]);
    }

    /**
     * @param publicKey The public key for the account that's staking
     * @param amount The account to stake in yoctoⓃ
     * @returns {Promise<FinalExecutionOutcome>}
     */
    async stake(publicKey: string | PublicKey, amount: BN): Promise<FinalExecutionOutcome> {
        return this.signAndSendTransaction(this.accountId, [stake(amount, PublicKey.from(publicKey))]);
    }

    private validateArgs(args: any) {
        const isUint8Array = args.byteLength !== undefined && args.byteLength === args.length;
        if (isUint8Array) {
            return;
        }

        if (Array.isArray(args) || typeof args !== 'object') {
            throw new PositionalArgsError();
        }
    }

    /**
     * @param contractId NEAR account where the contract is deployed
     * @param methodName The view-only method (no state mutations) name on the contract as it is written in the contract code
     * @param args Any arguments to the view contract method, wrapped in JSON
     * @returns {Promise<any>}
     */
    async viewFunction(
        contractId: string,
        methodName: string,
        args: any,
        { parse = parseJsonFromRawResponse } = {}
    ): Promise<any> {
        args = args || {};
        this.validateArgs(args);
        const result = await this.connection.provider.query(`call/${contractId}/${methodName}`, baseEncode(JSON.stringify(args)));
        if (result.logs) {
            this.printLogs(contractId, result.logs);
        }
        return result.result && result.result.length > 0 && parse(Buffer.from(result.result));
    }

    /**
     * See https://docs.near.org/docs/develop/front-end/rpc#view-contract-state
     *
     * Returns the state (key value pairs) of this account's contract based on the key prefix.
     * Pass an empty string for prefix if you would like to return the entire state.
     *
     * @param prefix allows to filter which keys should be returned. Empty prefix means all keys. String prefix is utf-8 encoded.
     * @param blockQuery specifies which block to query state at. By default returns last "optimistic" block (i.e. not necessarily finalized).
     */
    async viewState(prefix: string | Uint8Array, blockQuery: { blockId: BlockId } | { finality: Finality } ): Promise<Array<{ key: Buffer; value: Buffer}>> {
        const { blockId, finality } = blockQuery as any || {};
        const { values } = await this.connection.provider.query({
            request_type: 'view_state',
            block_id: blockId,
            finality: blockId ? undefined : finality || 'optimistic',
            account_id: this.accountId,
            prefix_base64: Buffer.from(prefix).toString('base64')
        });

        return values.map(({key, value}) => ({
            key: Buffer.from(key, 'base64'),
            value: Buffer.from(value, 'base64')
        }));
    }

    /**
     * @returns array of {access_key: AccessKey, public_key: PublicKey} items.
     */
    async getAccessKeys(): Promise<any> {
        const response = await this.connection.provider.query(`access_key/${this.accountId}`, '');
        // A breaking API change introduced extra information into the
        // response, so it now returns an object with a `keys` field instead
        // of an array: https://github.com/nearprotocol/nearcore/pull/1789
        if (Array.isArray(response)) {
            return response;
        }
        return response.keys;
    }

    /**
     * Returns account details in terms of authorized apps and transactions
     * @returns {Promise<any>}
     */
    async getAccountDetails(): Promise<any> {
        // TODO: update the response value to return all the different keys, not just app keys.
        // Also if we need this function, or getAccessKeys is good enough.
        const accessKeys = await this.getAccessKeys();
        const result: any = { authorizedApps: [], transactions: [] };
        accessKeys.map((item) => {
            if (item.access_key.permission.FunctionCall !== undefined) {
                const perm = item.access_key.permission.FunctionCall;
                result.authorizedApps.push({
                    contractId: perm.receiver_id,
                    amount: perm.allowance,
                    publicKey: item.public_key,
                });
            }
        });
        return result;
    }

    /**
     * Returns calculated account balance
     * @returns {Promise<AccountBalance>}
     */
    async getAccountBalance(): Promise<AccountBalance> {
        const protocolConfig = await this.connection.provider.experimental_protocolConfig({ finality: 'final' });
        const state = await this.state();

        const costPerByte = new BN(protocolConfig.runtime_config.storage_amount_per_byte);
        const stateStaked = new BN(state.storage_usage).mul(costPerByte);
        const staked = new BN(state.locked);
        const totalBalance = new BN(state.amount).add(staked);
        const availableBalance = totalBalance.sub(BN.max(staked, stateStaked));

        return {
            total: totalBalance.toString(),
            stateStaked: stateStaked.toString(),
            staked: staked.toString(),
            available: availableBalance.toString()
        };
    }
}<|MERGE_RESOLUTION|>--- conflicted
+++ resolved
@@ -118,13 +118,7 @@
     }
 
     protected async signTransaction(receiverId: string, actions: Action[]): Promise<[Uint8Array, SignedTransaction]> {
-<<<<<<< HEAD
-        await this.ready;
-
-        const accessKeyInfo = await this.findAccessKey();
-=======
         const accessKeyInfo = await this.findAccessKey(receiverId, actions);
->>>>>>> 960b798f
         if (!accessKeyInfo) {
             throw new TypedError(`Can not sign transactions for account ${this.accountId} on network ${this.connection.networkId}, no matching key pair found in ${this.connection.signer}.`, 'KeyNotFound');
         }
@@ -197,8 +191,8 @@
 
     accessKeyByPublicKeyCache: { [key: string]: AccessKey } = {}
 
-    async findAccessKey(): Promise<{publicKey: PublicKey; accessKey: AccessKey}> {
-        // TODO: Find matching access key based on transaction
+    async findAccessKey(receiverId: string, actions: Action[]): Promise<{publicKey: PublicKey; accessKey: AccessKey}> {
+        // TODO: Find matching access key based on transaction (i.e. receiverId and actions)
         const publicKey = await this.connection.signer.getPublicKey(this.accountId, this.connection.networkId);
         if (!publicKey) {
             return null;
